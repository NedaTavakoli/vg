[submodule "vcflib"]
	path = deps/vcflib
	url = https://github.com/ekg/vcflib.git
[submodule "fastahack"]
	path = deps/fastahack
	url = https://github.com/ekg/fastahack.git
[submodule "gssw"]
	path = deps/gssw
	url = https://github.com/ekg/gssw.git
[submodule "snappy"]
	path = deps/snappy
	url = https://github.com/google/snappy.git
[submodule "bash-tap"]
	path = deps/bash-tap
	url = https://github.com/illusori/bash-tap.git
[submodule "progress_bar"]
	path = deps/progress_bar
	url = https://github.com/ekg/cpp_progress_bar.git
[submodule "lru_cache"]
	path = deps/lru_cache
	url = https://github.com/ekg/lru_cache.git
[submodule "rocksdb"]
	path = deps/rocksdb
	url = https://github.com/ekg/rocksdb.git
[submodule "htslib"]
	path = deps/htslib
	url = https://github.com/samtools/htslib.git
[submodule "sha1"]
	path = deps/sha1
	url = https://github.com/vog/sha1.git
[submodule "protobuf"]
	path = deps/protobuf
	url = https://github.com/google/protobuf.git
[submodule "gcsa2"]
	path = deps/gcsa2
	url = https://github.com/jltsiren/gcsa2.git
[submodule "xg"]
	path = deps/xg
	url = https://github.com/ekg/xg.git
[submodule "sdsl-lite"]
	path = deps/sdsl-lite
    url = https://github.com/simongog/sdsl-lite
[submodule "libVCFH"]
    path = deps/libvcfh/
    url = https://github.com/edawson/libvcfh
<<<<<<< HEAD
=======
[submodule "deps/libVCFH"]
	path = deps/libVCFH
	url = https://github.com/edawson/libVCFH
[submodule "deps/sparsehash"]
	path = deps/sparsehash
	url = https://github.com/sparsehash/sparsehash.git
>>>>>>> ce2bcf44
[submodule "deps/gfakluge"]
	path = deps/gfakluge
	url = https://github.com/edawson/gfaKluge.git
[submodule "deps/sparsehash"]
	path = deps/sparsehash
	url = https://github.com/sparsehash/sparsehash.git<|MERGE_RESOLUTION|>--- conflicted
+++ resolved
@@ -40,21 +40,15 @@
 [submodule "sdsl-lite"]
 	path = deps/sdsl-lite
     url = https://github.com/simongog/sdsl-lite
-[submodule "libVCFH"]
-    path = deps/libvcfh/
-    url = https://github.com/edawson/libvcfh
-<<<<<<< HEAD
-=======
+[submodule "deps/gfakluge"]
+	path = deps/gfakluge
+	url = https://github.com/edawson/gfaKluge.git
 [submodule "deps/libVCFH"]
 	path = deps/libVCFH
-	url = https://github.com/edawson/libVCFH
+	url = https://github.com/edawson/libVCFH.git
 [submodule "deps/sparsehash"]
 	path = deps/sparsehash
 	url = https://github.com/sparsehash/sparsehash.git
->>>>>>> ce2bcf44
 [submodule "deps/gfakluge"]
 	path = deps/gfakluge
-	url = https://github.com/edawson/gfaKluge.git
-[submodule "deps/sparsehash"]
-	path = deps/sparsehash
-	url = https://github.com/sparsehash/sparsehash.git+	url = https://github.com/edawson/gfaKluge.git