--- conflicted
+++ resolved
@@ -36,11 +36,7 @@
 # Define libraries to link against. Make sure to always link statically against
 # htslib and libdeflate and Protobuf so that we can use position-dependent code
 # there for speed.
-<<<<<<< HEAD
-LD_LIB_FLAGS:= -L$(CWD)/$(LIB_DIR) $(CWD)/$(LIB_DIR)/libvgio.a -lhandlegraph -lvcflib -lgssw -lssw -lprotobuf -lsublinearLS $(CWD)/$(LIB_DIR)/libhts.a $(CWD)/$(LIB_DIR)/libdeflate.a -lpthread -ljansson -lncurses -lgcsa2 -lgbwt -ldivsufsort -ldivsufsort64 -lvcfh -lgfakluge -lraptor2 -lsdsl -lpinchesandcacti -l3edgeconnected -lsonlib -lfml -llz4 -lstructures -lvw -lboost_program_options -lallreduce -lbdsg
-=======
-LD_LIB_FLAGS:= -L$(CWD)/$(LIB_DIR) $(CWD)/$(LIB_DIR)/libvgio.a -lhandlegraph -lvcflib -lgssw -lssw $(CWD)/$(LIB_DIR)/libprotobuf.a -lsublinearLS $(CWD)/$(LIB_DIR)/libhts.a $(CWD)/$(LIB_DIR)/libdeflate.a -lpthread -ljansson -lncurses -lgcsa2 -lgbwtgraph -lgbwt -ldivsufsort -ldivsufsort64 -lvcfh -lgfakluge -lraptor2 -lsdsl -lpinchesandcacti -l3edgeconnected -lsonlib -lfml -llz4 -lstructures -lvw -lboost_program_options -lallreduce -lbdsg
->>>>>>> 68bd1e8f
+LD_LIB_FLAGS:= -L$(CWD)/$(LIB_DIR) $(CWD)/$(LIB_DIR)/libvgio.a -lhandlegraph -lvcflib -lgssw -lssw -lprotobuf -lsublinearLS $(CWD)/$(LIB_DIR)/libhts.a $(CWD)/$(LIB_DIR)/libdeflate.a -lpthread -ljansson -lncurses -lgcsa2 -lgbwtgraph -lgbwt -ldivsufsort -ldivsufsort64 -lvcfh -lgfakluge -lraptor2 -lsdsl -lpinchesandcacti -l3edgeconnected -lsonlib -lfml -llz4 -lstructures -lvw -lboost_program_options -lallreduce -lbdsg
 # Use pkg-config to find Cairo and all the libs it uses
 LD_LIB_FLAGS += $(shell pkg-config --libs --static cairo jansson)
 
@@ -299,11 +295,7 @@
 
 # We have system-level deps to install
 get-deps:
-<<<<<<< HEAD
-	sudo apt-get install -qq -y protobuf-compiler libprotoc-dev libjansson-dev libbz2-dev libncurses5-dev automake libtool jq samtools curl unzip redland-utils librdf-dev cmake pkg-config wget bc gtk-doc-tools raptor2-utils rasqal-utils bison flex gawk libgoogle-perftools-dev liblz4-dev liblzma-dev libcairo2-dev libpixman-1-dev libffi-dev libcairo-dev libprotobuf-dev
-=======
-	sudo apt-get install -qq -y build-essential git protobuf-compiler libprotoc-dev libjansson-dev libbz2-dev libncurses5-dev automake libtool jq samtools curl unzip redland-utils librdf-dev cmake pkg-config wget bc gtk-doc-tools raptor2-utils rasqal-utils bison flex gawk libgoogle-perftools-dev liblz4-dev liblzma-dev libcairo2-dev libpixman-1-dev libffi-dev libcairo-dev 
->>>>>>> 68bd1e8f
+	sudo apt-get install -qq -y build-essential git protobuf-compiler libprotoc-dev libjansson-dev libbz2-dev libncurses5-dev automake libtool jq samtools curl unzip redland-utils librdf-dev cmake pkg-config wget bc gtk-doc-tools raptor2-utils rasqal-utils bison flex gawk libgoogle-perftools-dev liblz4-dev liblzma-dev libcairo2-dev libpixman-1-dev libffi-dev libcairo-dev libprotobuf-dev 
 
 # And we have submodule deps to build
 deps: $(DEPS)
