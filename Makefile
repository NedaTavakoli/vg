DEP_DIR:=./deps
SRC_DIR:=src
ALGORITHMS_SRC_DIR:=$(SRC_DIR)/algorithms
UNITTEST_SRC_DIR:=$(SRC_DIR)/unittest
SUBCOMMAND_SRC_DIR:=$(SRC_DIR)/subcommand
BIN_DIR:=bin
OBJ_DIR:=obj
ALGORITHMS_OBJ_DIR:=$(OBJ_DIR)/algorithms
UNITTEST_OBJ_DIR:=$(OBJ_DIR)/unittest
SUBCOMMAND_OBJ_DIR:=$(OBJ_DIR)/subcommand
LIB_DIR:=lib
INC_DIR:=include
CPP_DIR:=cpp
CWD:=$(shell pwd)

EXE:=vg

all: $(BIN_DIR)/$(EXE)

# Magic dependencies (see <http://make.mad-scientist.net/papers/advanced-auto-dependency-generation/#tldr>)
include $(wildcard $(OBJ_DIR)/*.d)
include $(wildcard $(ALGORITHMS_OBJ_DIR)/*.d)
include $(wildcard $(UNITTEST_OBJ_DIR)/*.d)
include $(wildcard $(SUBCOMMAND_OBJ_DIR)/*.d)

CXXFLAGS := -O3 -fopenmp -std=c++11 -ggdb -g -MMD -MP $(CXXFLAGS)


LD_INCLUDE_FLAGS:=-I$(CWD)/$(INC_DIR) -I. -I$(CWD)/$(SRC_DIR) -I$(CWD)/$(UNITTEST_SRC_DIR) -I$(CWD)/$(SUBCOMMAND_SRC_DIR) -I$(CWD)/$(CPP_DIR) -I$(CWD)/$(INC_DIR)/dynamic -I$(CWD)/$(INC_DIR)/sonLib
LD_LIB_FLAGS:= -L$(CWD)/$(LIB_DIR) -lvcflib -lgssw -lssw -lprotobuf -lhts -lpthread -ljansson -lncurses -lgcsa2 -lgbwt -ldivsufsort -ldivsufsort64 -lvcfh -lgfakluge -lraptor2 -lsdsl -lpinchesandcacti -l3edgeconnected -lsonlib -lfml -llz4 -llzma -ldl

ifeq ($(shell uname -s),Darwin)
	# We may need libraries from Macports
	# TODO: where does Homebrew keep libraries?
	ifeq ($(shell if [ -d /opt/local/lib ];then echo 1;else echo 0;fi), 1)
	LD_LIB_FLAGS += -L/opt/local/lib
endif
ifeq ($(shell if [ -d /usr/local/lib ];then echo 1;else echo 0;fi), 1)
	LD_LIB_FLAGS += -L/usr/local/lib
endif
else
	# We can also have a normal Unix rpath
	LD_LIB_FLAGS += -Wl,-rpath,$(CWD)/$(LIB_DIR)
endif

# Sometimes we need to filter the assembler output. The assembler can run during
# ./configure scripts, compiler calls, or $(MAKE) calls (other than $(MAKE)
# install). So we just stick $(FILTER) at the end of all such commands.
ifeq ($(shell uname -s),Darwin)
    # We need to apply a filter to all our build command output. This discards
    # all the assembler warnings which can overwhelm Travis log storage.
    FILTER=2>&1 | python $(CWD)/scripts/filter-noisy-assembler-warnings.py
    # For the filter to work and not just swallow errors we also need to turn on
    # pipefail in the shell
    SHELL=/bin/bash -o pipefail
else
    # No filter
    FILTER=
endif

ROCKSDB_PORTABLE=PORTABLE=1 # needed to build rocksdb without weird assembler options
# TODO: configure RPATH-equivalent on OS X for finding libraries without environment variables at runtime

# RocksDB's dependecies depend on whether certain compression libraries
# happen to be installed on the build system. Define a lazy macro to
# detect these from its self-configuration. It has to be lazy because
# the configuration (make_config.mk) won't exist until after RocksDB
# is built by this Makefile.
LD_LIB_FLAGS += -lrocksdb
ROCKSDB_LDFLAGS = $(shell grep PLATFORM_LDFLAGS deps/rocksdb/make_config.mk | cut -d '=' -f2 | sed s/-ljemalloc// | sed s/-ltcmalloc// | sed s/-ltbb//)

STATIC_FLAGS=-static -static-libstdc++ -static-libgcc

# These are put into libvg. Grab everything except main.
OBJ = $(filter-out $(OBJ_DIR)/main.o,$(patsubst $(SRC_DIR)/%.cpp,$(OBJ_DIR)/%.o,$(wildcard $(SRC_DIR)/*.cpp)))
# And all the algorithms
ALGORITHMS_OBJ = $(patsubst $(ALGORITHMS_SRC_DIR)/%.cpp,$(ALGORITHMS_OBJ_DIR)/%.o,$(wildcard $(ALGORITHMS_SRC_DIR)/*.cpp))

# These go in libvg but come from dependencies
DEP_OBJ = $(OBJ_DIR)/vg.pb.o $(OBJ_DIR)/progress_bar.o $(OBJ_DIR)/sha1.o

# These aren't put into libvg. But they do go into the main vg binary to power its self-test.
UNITTEST_OBJ = $(patsubst $(UNITTEST_SRC_DIR)/%.cpp,$(UNITTEST_OBJ_DIR)/%.o,$(wildcard $(UNITTEST_SRC_DIR)/*.cpp))

# These aren't put into libvg, but they provide subcommand implementations for the vg bianry
SUBCOMMAND_OBJ = $(patsubst $(SUBCOMMAND_SRC_DIR)/%.cpp,$(SUBCOMMAND_OBJ_DIR)/%.o,$(wildcard $(SUBCOMMAND_SRC_DIR)/*.cpp))

RAPTOR_DIR:=deps/raptor
PROTOBUF_DIR:=deps/protobuf
GPERF_DIR:=deps/gperftools
SDSL_DIR:=deps/sdsl-lite
SNAPPY_DIR:=deps/snappy
ROCKSDB_DIR:=deps/rocksdb
GCSA2_DIR:=deps/gcsa2
GBWT_DIR:=deps/gbwt
PROGRESS_BAR_DIR:=deps/progress_bar
FASTAHACK_DIR:=deps/fastahack
FERMI_DIR:=deps/fermi-lite
HTSLIB_DIR:=deps/htslib
VCFLIB_DIR:=deps/vcflib
GSSW_DIR:=deps/gssw
SPARSEHASH_DIR:=deps/sparsehash
SHA1_DIR:=deps/sha1
DYNAMIC_DIR:=deps/DYNAMIC
SSW_DIR:=deps/ssw/src
STATIC_FLAGS=-static -static-libstdc++ -static-libgcc

# Dependencies that go into libvg's archive
LIB_DEPS =
LIB_DEPS += $(LIB_DIR)/libprotobuf.a
LIB_DEPS += $(LIB_DIR)/libsdsl.a
LIB_DEPS += $(LIB_DIR)/libssw.a
LIB_DEPS += $(LIB_DIR)/libsnappy.a
LIB_DEPS += $(LIB_DIR)/librocksdb.a
LIB_DEPS += $(LIB_DIR)/libgcsa2.a
LIB_DEPS += $(LIB_DIR)/libgbwt.a
LIB_DEPS += $(OBJ_DIR)/Fasta.o
LIB_DEPS += $(LIB_DIR)/libhts.a
LIB_DEPS += $(LIB_DIR)/libvcflib.a
LIB_DEPS += $(LIB_DIR)/libgssw.a
LIB_DEPS += $(LIB_DIR)/libvcfh.a
LIB_DEPS += $(LIB_DIR)/libgfakluge.a
LIB_DEPS += $(LIB_DIR)/libsonlib.a
LIB_DEPS += $(LIB_DIR)/libpinchesandcacti.a
LIB_DEPS += $(LIB_DIR)/libraptor2.a
LIB_DEPS += $(LIB_DIR)/libfml.a

# common dependencies to build before all vg src files
DEPS = $(LIB_DEPS)
DEPS += $(CPP_DIR)/vg.pb.h
DEPS += $(INC_DIR)/gcsa/gcsa.h
DEPS += $(INC_DIR)/gbwt/dynamic_gbwt.h
DEPS += $(INC_DIR)/lru_cache.h
DEPS += $(INC_DIR)/dynamic.hpp
DEPS += $(INC_DIR)/sparsehash/sparse_hash_map
DEPS += $(INC_DIR)/gfakluge.hpp
DEPS += $(INC_DIR)/sha1.hpp
DEPS += $(INC_DIR)/progress_bar.hpp

ifneq ($(shell uname -s),Darwin)
	DEPS += $(LIB_DIR)/libtcmalloc_minimal.a
	LD_LIB_FLAGS += -ltcmalloc_minimal
endif

.PHONY: clean get-deps deps test set-path static docs .pre-build

$(BIN_DIR)/vg: $(OBJ_DIR)/main.o $(LIB_DIR)/libvg.a $(UNITTEST_OBJ) $(SUBCOMMAND_OBJ) $(DEPS)
	. ./source_me.sh && $(CXX) $(CXXFLAGS) -o $(BIN_DIR)/vg $(OBJ_DIR)/main.o $(UNITTEST_OBJ) $(SUBCOMMAND_OBJ) -lvg $(LD_INCLUDE_FLAGS) $(LD_LIB_FLAGS) $(ROCKSDB_LDFLAGS)

static: $(OBJ_DIR)/main.o $(LIB_DIR)/libvg.a $(OBJ_DIR)/main.o $(UNITTEST_OBJ) $(SUBCOMMAND_OBJ)
	$(CXX) $(CXXFLAGS) -o $(BIN_DIR)/vg $(OBJ_DIR)/main.o $(UNITTEST_OBJ) $(SUBCOMMAND_OBJ) -lvg $(STATIC_FLAGS) $(LD_INCLUDE_FLAGS) $(LD_LIB_FLAGS) $(ROCKSDB_LDFLAGS)

$(LIB_DIR)/libvg.a: $(OBJ) $(ALGORITHMS_OBJ) $(DEP_OBJ) $(DEPS)
	rm -f $@
	ar rs $@ $(OBJ) $(ALGORITHMS_OBJ) $(DEP_OBJ) $(LIB_DEPS)

# We have system-level deps to install
get-deps:
	sudo apt-get install -qq -y protobuf-compiler libprotoc-dev libjansson-dev libbz2-dev libncurses5-dev automake libtool jq samtools curl unzip redland-utils librdf-dev cmake pkg-config wget bc gtk-doc-tools raptor2-utils rasqal-utils bison flex libgoogle-perftools-dev liblz4-dev liblzma-dev

# And we have submodule deps to build
deps: $(DEPS)

test: $(BIN_DIR)/vg $(LIB_DIR)/libvg.a test/build_graph $(BIN_DIR)/shuf
	. ./source_me.sh && cd test && prove -v t

docs: $(SRC_DIR)/*.cpp $(SRC_DIR)/*.hpp $(SUBCOMMAND_SRC_DIR)/*.cpp $(SUBCOMMAND_SRC_DIR)/*.hpp $(UNITTEST_SRC_DIR)/*.cpp $(UNITTEST_SRC_DIR)/*.hpp $(CPP_DIR)/vg.pb.cc
	doxygen
	cd doc && sphinx-build -b html . sphinx

# Hack to use gshuf or shuf as appropriate to the platform when testing
$(BIN_DIR)/shuf:
ifeq ($(shell uname -s),Darwin)
	ln -s `which gshuf` $(BIN_DIR)/shuf
else
	ln -s `which shuf` $(BIN_DIR)/shuf
endif

# Make sure we have protoc built, and the protobuf lib, both of which come from the same command using this fake intermediate
bin/protoc: .rebuild-protobuf
$(LIB_DIR)/libprotobuf.a: .rebuild-protobuf
	# intermediate targets don't trigger a rebuild just because they're missing.
.INTERMEDIATE: .rebuild-protobuf
	# Make sure to delete outdated libs and headers before rebuilding
	# Outdated headers can get picked up during the build
.rebuild-protobuf: deps/protobuf/src/google/protobuf/*.cc
	rm -rf $(LIB_DIR)/libprotobuf* $(LIB_DIR)/libprotoc*
	rm -Rf include/google/protobuf/
	+. ./source_me.sh && cd $(PROTOBUF_DIR) && ./autogen.sh && export DIST_LANG=cpp && ./configure --prefix="$(CWD)" $(FILTER) && $(MAKE) $(FILTER) && $(MAKE) install && export PATH=$(CWD)/bin:$$PATH

test/build_graph: test/build_graph.cpp $(LIB_DIR)/libvg.a $(CPP_DIR)/vg.pb.h $(SRC_DIR)/json2pb.h $(SRC_DIR)/vg.hpp
	. ./source_me.sh && $(CXX) $(CXXFLAGS) -o test/build_graph test/build_graph.cpp $(LD_INCLUDE_FLAGS) -lvg $(LD_LIB_FLAGS) $(ROCKSDB_LDFLAGS) $(FILTER)

# remove annoying large alloc messages from tcmalloc
$(GPERF_DIR)/src/tcmalloc.cc.bak:
	cp $(GPERF_DIR)/src/tcmalloc.cc $(GPERF_DIR)/src/tcmalloc.cc.bak
	sed 's/printer.printf("tcmalloc: large alloc/return; printer.printf("tcmalloc: large alloc/' $(GPERF_DIR)/src/tcmalloc.cc.bak >$(GPERF_DIR)/src/tcmalloc.cc

$(LIB_DIR)/libtcmalloc_minimal.a: $(GPERF_DIR)/src/tcmalloc.cc.bak
	+. ./source_me.sh && cd $(GPERF_DIR) && ./autogen.sh && ./configure --prefix=`pwd` $(FILTER) && $(MAKE) $(FILTER) && $(MAKE) install && cp -r lib/* $(CWD)/$(LIB_DIR)/ && cp -r bin/* $(CWD)/$(BIN_DIR)/ && cp -r include/* $(CWD)/$(INC_DIR)/

$(LIB_DIR)/libsdsl.a: $(SDSL_DIR)/lib/*.cpp $(SDSL_DIR)/include/sdsl/*.hpp
ifeq ($(shell uname -s),Darwin)
	+. ./source_me.sh && cd $(SDSL_DIR) && AS_INTEGRATED_ASSEMBLER=1 NO_SSE42=1 ./install.sh $(CWD) $(FILTER)
else
	+. ./source_me.sh && cd $(SDSL_DIR) && cp CMakeLists.txt CMakeLists.txt.1 && sed 's/-march=native //g' CMakeLists.txt.1 >CMakeLists.txt && NO_SSE42=1 ./install.sh $(CWD) $(FILTER) && mv CMakeLists.txt.1 CMakeLists.txt
endif	


$(LIB_DIR)/libssw.a: $(SSW_DIR)/*.c $(SSW_DIR)/*.h
	+. ./source_me.sh && cd $(SSW_DIR) && $(MAKE) $(FILTER) && ar rs $(CWD)/$(LIB_DIR)/libssw.a ssw.o ssw_cpp.o && cp ssw_cpp.h ssw.h $(CWD)/$(LIB_DIR)

$(LIB_DIR)/libsnappy.a: $(SNAPPY_DIR)/*.cc $(SNAPPY_DIR)/*.h
	+. ./source_me.sh && cd $(SNAPPY_DIR) && ./autogen.sh && ./configure --prefix=$(CWD) $(FILTER) && $(MAKE) $(FILTER) && $(MAKE) install

$(LIB_DIR)/librocksdb.a: $(LIB_DIR)/libtcmalloc_minimal.a $(LIB_DIR)/libsnappy.a $(ROCKSDB_DIR)/db/*.cc $(ROCKSDB_DIR)/db/*.h
	+. ./source_me.sh && cd $(ROCKSDB_DIR) && $(ROCKSDB_PORTABLE) DISABLE_JEMALLOC=1 $(MAKE) static_lib $(FILTER) && mv librocksdb.a $(CWD)/${LIB_DIR}/ && cp -r include/* $(CWD)/$(INC_DIR)/

$(INC_DIR)/gcsa/gcsa.h: $(LIB_DIR)/libgcsa2.a

$(LIB_DIR)/libgcsa2.a: $(LIB_DIR)/libsdsl.a $(wildcard $(GCSA2_DIR)/*.cpp) $(wildcard $(GCSA2_DIR)/include/gcsa/*.h)
ifeq ($(shell uname -s),Darwin)
	+. ./source_me.sh && cd $(GCSA2_DIR) && AS_INTEGRATED_ASSEMBLER=1 $(MAKE) libgcsa2.a $(FILTER) && mv libgcsa2.a $(CWD)/$(LIB_DIR) && cp -r include/gcsa $(CWD)/$(INC_DIR)/
else
	+. ./source_me.sh && cd $(GCSA2_DIR) && $(MAKE) libgcsa2.a $(FILTER) && mv libgcsa2.a $(CWD)/$(LIB_DIR) && cp -r include/gcsa $(CWD)/$(INC_DIR)/
endif

$(INC_DIR)/gbwt/dynamic_gbwt.h: $(LIB_DIR)/libgbwt.a
$(LIB_DIR)/libgbwt.a: $(LIB_DIR)/libsdsl.a $(wildcard $(GBWT_DIR)/*.cpp) $(wildcard $(GBWT_DIR)/include/gbwt/*.h)
ifeq ($(shell uname -s),Darwin)
<<<<<<< HEAD
	+. ./source_me.sh && cd $(GBWT_DIR) && AS_INTEGRATED_ASSEMBLER=1 $(MAKE) libgbwt.a && mv libgbwt.a $(CWD)/$(LIB_DIR) && cp -r include/gbwt $(CWD)/$(INC_DIR)/
else
	+. ./source_me.sh && cd $(GBWT_DIR) && $(MAKE) libgbwt.a && mv libgbwt.a $(CWD)/$(LIB_DIR) && cp -r include/gbwt $(CWD)/$(INC_DIR)/
endif	

=======
	+. ./source_me.sh && cd $(GBWT_DIR) && AS_INTEGRATED_ASSEMBLER=1 $(MAKE) libgbwt.a $(FILTER) && mv libgbwt.a $(CWD)/$(LIB_DIR) && cp -r include/gbwt $(CWD)/$(INC_DIR)/
else
	+. ./source_me.sh && cd $(GBWT_DIR) && $(MAKE) libgbwt.a $(FILTER) && mv libgbwt.a $(CWD)/$(LIB_DIR) && cp -r include/gbwt $(CWD)/$(INC_DIR)/
endif
>>>>>>> 97a9b253

$(INC_DIR)/progress_bar.hpp: $(PROGRESS_BAR_DIR)/progress_bar.hpp
	+cp $(PROGRESS_BAR_DIR)/progress_bar.hpp $(CWD)/$(INC_DIR)

$(OBJ_DIR)/progress_bar.o: $(PROGRESS_BAR_DIR)/*.hpp $(PROGRESS_BAR_DIR)/*.cpp
	+cd $(PROGRESS_BAR_DIR) && $(MAKE) $(FILTER) && cp progress_bar.o $(CWD)/$(OBJ_DIR)

$(OBJ_DIR)/Fasta.o: $(FASTAHACK_DIR)/*.h $(FASTAHACK_DIR)/*.cpp
	+cd $(FASTAHACK_DIR) && $(MAKE) $(FILTER) && mv Fasta.o $(CWD)/$(OBJ_DIR) && cp Fasta.h $(CWD)/$(INC_DIR)

$(LIB_DIR)/libhts.a: $(HTSLIB_DIR)/*.c $(HTSLIB_DIR)/*.h
	+cd $(HTSLIB_DIR) && $(MAKE) lib-static $(FILTER) && mv libhts.a $(CWD)/$(LIB_DIR) && cp *.h $(CWD)/$(INC_DIR) && cp -r htslib $(CWD)/$(INC_DIR)/

$(LIB_DIR)/libvcflib.a: $(VCFLIB_DIR)/src/*.cpp $(VCFLIB_DIR)/src/*.hpp $(VCFLIB_DIR)/intervaltree/*.cpp $(VCFLIB_DIR)/intervaltree/*.h $(VCFLIB_DIR)/tabixpp/*.cpp $(VCFLIB_DIR)/tabixpp/*.hpp $(VCFLIB_DIR)/tabixpp/htslib/*.c $(VCFLIB_DIR)/tabixpp/htslib/htslib/*.h $(VCFLIB_DIR)/tabixpp/htslib/cram/*.c $(VCFLIB_DIR)/tabixpp/htslib/cram/*.h
	+. ./source_me.sh && cd $(VCFLIB_DIR) && $(MAKE) libvcflib.a $(FILTER) && cp lib/* $(CWD)/$(LIB_DIR)/ && cp include/* $(CWD)/$(INC_DIR)/ && cp intervaltree/*.h $(CWD)/$(INC_DIR)/ && cp src/*.h* $(CWD)/$(INC_DIR)/

$(LIB_DIR)/libgssw.a: $(GSSW_DIR)/src/gssw.c $(GSSW_DIR)/src/gssw.h
	+cd $(GSSW_DIR) && $(MAKE) $(FILTER) && cp lib/* $(CWD)/$(LIB_DIR)/ && cp obj/* $(CWD)/$(OBJ_DIR) && cp src/*.h $(CWD)/$(INC_DIR)

$(INC_DIR)/lru_cache.h: $(DEP_DIR)/lru_cache/*.h $(DEP_DIR)/lru_cache/*.cc
	+cd $(DEP_DIR)/lru_cache && $(MAKE) $(FILTER) && cp *.h* $(CWD)/$(INC_DIR)/

$(INC_DIR)/dynamic.hpp: $(DYNAMIC_DIR)/include/*.hpp $(DYNAMIC_DIR)/include/internal/*.hpp 
	+cat $(DYNAMIC_DIR)/include/dynamic.hpp | sed 's%<internal/%<dynamic/%' >$(INC_DIR)/dynamic.hpp && cp -r $(CWD)/$(DYNAMIC_DIR)/include/internal $(CWD)/$(INC_DIR)/dynamic

$(INC_DIR)/sparsehash/sparse_hash_map: $(wildcard $(SPARSEHASH_DIR)/**/*.cc) $(wildcard $(SPARSEHASH_DIR)/**/*.h) 
	+cd $(SPARSEHASH_DIR) && ./autogen.sh && ./configure --prefix=$(CWD) $(FILTER) && $(MAKE) $(FILTER) && $(MAKE) install

#$(INC_DIR)/Variant.h
$(LIB_DIR)/libvcfh.a: $(DEP_DIR)/libVCFH/*.cpp $(DEP_DIR)/libVCFH/*.hpp 
	+cd $(DEP_DIR)/libVCFH && $(MAKE) $(FILTER) && cp libvcfh.a $(CWD)/$(LIB_DIR)/ && cp vcfheader.hpp $(CWD)/$(INC_DIR)/

$(LIB_DIR)/libgfakluge.a: $(INC_DIR)/gfakluge.hpp $(DEP_DIR)/gfakluge/src/*.hpp $(DEP_DIR)/gfakluge/src/*.cpp
	+cd $(DEP_DIR)/gfakluge && $(MAKE) $(FILTER) && cp libgfakluge.a $(CWD)/$(LIB_DIR)/

$(INC_DIR)/gfakluge.hpp: $(DEP_DIR)/gfakluge/src/gfakluge.hpp
	cp $(DEP_DIR)/gfakluge/src/gfakluge.hpp $(CWD)/$(INC_DIR)/

$(LIB_DIR)/libsonlib.a: $(CWD)/$(DEP_DIR)/sonLib/C/inc/*.h $(CWD)/$(DEP_DIR)/sonLib/C/impl/*.c
	+cd $(DEP_DIR)/sonLib && kyotoTycoonLib="" $(MAKE) $(FILTER) && cp lib/sonLib.a $(CWD)/$(LIB_DIR)/libsonlib.a && mkdir -p $(CWD)/$(INC_DIR)/sonLib && cp lib/*.h $(CWD)/$(INC_DIR)/sonLib

$(LIB_DIR)/libpinchesandcacti.a: $(LIB_DIR)/libsonlib.a $(CWD)/$(DEP_DIR)/pinchesAndCacti/inc/*.h $(CWD)/$(DEP_DIR)/pinchesAndCacti/impl/*.c
	+cd $(DEP_DIR)/pinchesAndCacti && $(MAKE) $(FILTER) && cd $(CWD)/$(DEP_DIR)/sonLib && cp lib/stPinchesAndCacti.a $(CWD)/$(LIB_DIR)/libpinchesandcacti.a && cp lib/3EdgeConnected.a $(CWD)/$(LIB_DIR)/lib3edgeconnected.a && mkdir -p $(CWD)/$(INC_DIR)/sonLib && cp lib/*.h $(CWD)/$(INC_DIR)/sonLib

$(LIB_DIR)/libraptor2.a: $(RAPTOR_DIR)/src/*.c $(RAPTOR_DIR)/src/*.h
	+cd $(RAPTOR_DIR)/build && cmake .. && $(MAKE) $(FILTER) && cp src/libraptor2.a $(CWD)/$(LIB_DIR) && mkdir -p $(CWD)/$(INC_DIR)/raptor2 && cp src/*.h $(CWD)/$(INC_DIR)/raptor2

$(INC_DIR)/sha1.hpp: $(SHA1_DIR)/sha1.hpp
	+cp $(SHA1_DIR)/*.h* $(CWD)/$(INC_DIR)/

$(OBJ_DIR)/sha1.o: $(SHA1_DIR)/sha1.cpp $(SHA1_DIR)/sha1.hpp
	+$(CXX) $(CXXFLAGS) -c -o $@ $< $(LD_INCLUDE_FLAGS) $(FILTER)

$(LIB_DIR)/libfml.a: $(FERMI_DIR)/*.h $(FERMI_DIR)/*.c
	cd $(FERMI_DIR) && $(MAKE) $(FILTER) && cp *.h $(CWD)/$(INC_DIR)/ && cp libfml.a $(CWD)/$(LIB_DIR)/

# Auto-versioning
$(INC_DIR)/vg_git_version.hpp: .git
	echo "#define VG_GIT_VERSION \"$(shell git describe --always --tags || echo unknown)\"" > $@

# Not important if .git isn't real
.git:

###################################
## VG source code compilation begins here
####################################

include/stream.hpp: src/stream.hpp
	cp src/stream.hpp include/stream.hpp

$(OBJ_DIR)/vg.pb.o: $(CPP_DIR)/vg.pb.o
	cp $(CPP_DIR)/vg.pb.o $(OBJ_DIR)/vg.pb.o

$(CPP_DIR)/vg.pb.o: $(CPP_DIR)/vg.pb.cc

$(CPP_DIR)/vg.pb.cc: $(CPP_DIR)/vg.pb.h 

$(CPP_DIR)/vg.pb.h: $(LIB_DIR)/libprotobuf.a bin/protoc $(SRC_DIR)/vg.proto
	+. ./source_me.sh && ./bin/protoc $(SRC_DIR)/vg.proto --proto_path=$(SRC_DIR) --cpp_out=cpp
	+cp $@ $(INC_DIR)

$(OBJ_DIR)/version.o: $(SRC_DIR)/version.cpp $(SRC_DIR)/version.hpp $(INC_DIR)/vg_git_version.hpp

########################
## Pattern Rules
########################

# Define a default rule for building objects from CPP files
# Depend on the .d file so we rebuild if dependency info is missing/deleted
# Use static pattern rules so the dependency files will not be ignored if the output exists
# See <https://stackoverflow.com/a/34983297>
$(OBJ) $(OBJ_DIR)/main.o: $(OBJ_DIR)/%.o : $(SRC_DIR)/%.cpp $(OBJ_DIR)/%.d $(DEPS)
	. ./source_me.sh && $(CXX) $(CXXFLAGS) -c -o $@ $< $(LD_INCLUDE_FLAGS) $(FILTER)
$(ALGORITHMS_OBJ): $(ALGORITHMS_OBJ_DIR)/%.o : $(ALGORITHMS_SRC_DIR)/%.cpp $(ALGORITHMS_OBJ_DIR)/%.d $(DEPS)
	. ./source_me.sh && $(CXX) $(CXXFLAGS) -c -o $@ $< $(LD_INCLUDE_FLAGS) $(FILTER)
$(SUBCOMMAND_OBJ): $(SUBCOMMAND_OBJ_DIR)/%.o : $(SUBCOMMAND_SRC_DIR)/%.cpp $(SUBCOMMAND_OBJ_DIR)/%.d $(DEPS)
	. ./source_me.sh && $(CXX) $(CXXFLAGS) -c -o $@ $< $(LD_INCLUDE_FLAGS) $(FILTER)
$(UNITTEST_OBJ): $(UNITTEST_OBJ_DIR)/%.o : $(UNITTEST_SRC_DIR)/%.cpp $(UNITTEST_OBJ_DIR)/%.d $(DEPS)
	. ./source_me.sh && $(CXX) $(CXXFLAGS) -c -o $@ $< $(LD_INCLUDE_FLAGS) $(FILTER)
        
# Protobuf stuff builds into its same directory
$(CPP_DIR)/%.o : $(CPP_DIR)/%.cc $(DEPS)
	. ./source_me.sh && $(CXX) $(CXXFLAGS) -c -o $@ $< $(LD_INCLUDE_FLAGS) $(FILTER)

# Use a fake rule to build .d files, so we don't complain if they don't exist.
$(OBJ_DIR)/%.d: ;
$(ALGORITHMS_OBJ_DIR)/%.d: ;
$(SUBCOMMAND_OBJ_DIR)/%.d: ;
$(UNITTEST_OBJ_DIR)/%.d: ;

# Don't delete them.
.PRECIOUS: $(OBJ_DIR)/%.d $(ALGORITHMS_OBJ_DIR)/%.d $(SUBCOMMAND_OBJ_DIR)/%.d $(UNITTEST_OBJ_DIR)/%.d

# Use no implicit rules
.SUFFIXES:

###################################
## VG source code compilation ends here
####################################



.pre-build:
	if [ ! -d $(BIN_DIR) ]; then mkdir -p $(BIN_DIR); fi
	if [ ! -d $(LIB_DIR) ]; then mkdir -p $(LIB_DIR); fi
	if [ ! -d $(OBJ_DIR) ]; then mkdir -p $(OBJ_DIR); fi
	if [ ! -d $(ALGORITHMS_OBJ_DIR) ]; then mkdir -p $(ALGORITHMS_OBJ_DIR); fi
	if [ ! -d $(UNITTEST_OBJ_DIR) ]; then mkdir -p $(UNITTEST_OBJ_DIR); fi
	if [ ! -d $(SUBCOMMAND_OBJ_DIR) ]; then mkdir -p $(SUBCOMMAND_OBJ_DIR); fi
	if [ ! -d $(INC_DIR) ]; then mkdir -p $(INC_DIR); fi
	if [ ! -d $(CPP_DIR) ]; then mkdir -p $(CPP_DIR); fi

# run .pre-build before we make anything at all.
-include .pre-build

# for rebuilding just vg
clean-vg:
	$(RM) -r $(BIN_DIR)/vg
	$(RM) -r $(UNITTEST_OBJ_DIR)/*.o $(UNITTEST_OBJ_DIR)/*.d
	$(RM) -r $(SUBCOMMAND_OBJ_DIR)/*.o $(SUBCOMMAND_OBJ_DIR)/*.d
	$(RM) -r $(OBJ_DIR)/*.o $(OBJ_DIR)/*.d
	$(RM) -r $(CPP_DIR)/*.o $(CPP_DIR)/*.d $(CPP_DIR)/*.cc $(CPP_DIR)/*.h

clean: clean-rocksdb clean-protobuf clean-vcflib
	$(RM) -r $(BIN_DIR)
	$(RM) -r $(LIB_DIR)
	$(RM) -r $(UNITTEST_OBJ_DIR)
	$(RM) -r $(SUBCOMMAND_OBJ_DIR)
	$(RM) -r $(ALGORITHMS_OBJ_DIR)
	$(RM) -r $(OBJ_DIR)
	$(RM) -r $(INC_DIR)
	$(RM) -r $(CPP_DIR)
	$(RM) -r share/
	cd $(DEP_DIR) && cd sparsehash && $(MAKE) clean
	cd $(DEP_DIR) && cd htslib && $(MAKE) clean
	cd $(DEP_DIR) && cd fastahack && $(MAKE) clean
	cd $(DEP_DIR) && cd gcsa2 && $(MAKE) clean
	cd $(DEP_DIR) && cd gbwt && $(MAKE) clean
	cd $(DEP_DIR) && cd gssw && $(MAKE) clean
	cd $(DEP_DIR) && cd progress_bar && $(MAKE) clean
	cd $(DEP_DIR) && cd sdsl-lite && ./uninstall.sh || true
	cd $(DEP_DIR) && cd libVCFH && $(MAKE) clean
	cd $(DEP_DIR) && cd gfakluge && $(MAKE) clean
	cd $(DEP_DIR) && cd sha1 && $(MAKE) clean
	rm -Rf $(RAPTOR_DIR)/build/*
	## TODO vg source code
	## TODO LRU_CACHE
	## TODO bash-tap

clean-rocksdb:
	cd $(DEP_DIR) && cd rocksdb && $(MAKE) clean
	rm -f $(LIB_DIR)/librocksdb.a 
	rm -rf $(INC_DIR)/rocksdb/

clean-protobuf:
	cd $(DEP_DIR) && cd protobuf && $(MAKE) clean
	rm -f $(LIB_DIR)/libprotobuf.a
	rm -rf $(INC_DIR)/google/protobuf/

clean-vcflib:
	cd $(DEP_DIR) && cd vcflib && $(MAKE) clean
	rm -f $(LIB_DIR)/libvcfh.a
	cd $(INC_DIR) && rm -f BedReader.h convert.h join.h mt19937ar.h split.h Variant.h vec128int.h veclib_types.h<|MERGE_RESOLUTION|>--- conflicted
+++ resolved
@@ -228,18 +228,10 @@
 $(INC_DIR)/gbwt/dynamic_gbwt.h: $(LIB_DIR)/libgbwt.a
 $(LIB_DIR)/libgbwt.a: $(LIB_DIR)/libsdsl.a $(wildcard $(GBWT_DIR)/*.cpp) $(wildcard $(GBWT_DIR)/include/gbwt/*.h)
 ifeq ($(shell uname -s),Darwin)
-<<<<<<< HEAD
-	+. ./source_me.sh && cd $(GBWT_DIR) && AS_INTEGRATED_ASSEMBLER=1 $(MAKE) libgbwt.a && mv libgbwt.a $(CWD)/$(LIB_DIR) && cp -r include/gbwt $(CWD)/$(INC_DIR)/
-else
-	+. ./source_me.sh && cd $(GBWT_DIR) && $(MAKE) libgbwt.a && mv libgbwt.a $(CWD)/$(LIB_DIR) && cp -r include/gbwt $(CWD)/$(INC_DIR)/
-endif	
-
-=======
 	+. ./source_me.sh && cd $(GBWT_DIR) && AS_INTEGRATED_ASSEMBLER=1 $(MAKE) libgbwt.a $(FILTER) && mv libgbwt.a $(CWD)/$(LIB_DIR) && cp -r include/gbwt $(CWD)/$(INC_DIR)/
 else
 	+. ./source_me.sh && cd $(GBWT_DIR) && $(MAKE) libgbwt.a $(FILTER) && mv libgbwt.a $(CWD)/$(LIB_DIR) && cp -r include/gbwt $(CWD)/$(INC_DIR)/
 endif
->>>>>>> 97a9b253
 
 $(INC_DIR)/progress_bar.hpp: $(PROGRESS_BAR_DIR)/progress_bar.hpp
 	+cp $(PROGRESS_BAR_DIR)/progress_bar.hpp $(CWD)/$(INC_DIR)
