DEP_DIR:=./deps
SRC_DIR:=src
UNITTEST_SRC_DIR:=$(SRC_DIR)/unittest
BIN_DIR:=bin
OBJ_DIR:=obj
UNITTEST_OBJ_DIR:=$(OBJ_DIR)/unittest
LIB_DIR:=lib
INC_DIR:=include
CPP_DIR:=cpp

EXE:=vg

CXX:=g++
CXXFLAGS:=-O3 -msse4.1 -fopenmp -std=c++11 -ggdb -g

CWD:=$(shell pwd)


LD_INCLUDE_FLAGS:=-I$(CWD)/$(INC_DIR) -I. -I$(CWD)/$(SRC_DIR) -I$(CWD)/$(UNITTEST_SRC_DIR) -I$(CWD)/$(CPP_DIR) -I$(CWD)/$(INC_DIR)/dynamic -I$(CWD)/$(INC_DIR)/sonLib
<<<<<<< HEAD
LD_LIB_FLAGS:= -ggdb -L$(CWD)/$(LIB_DIR) -lvcflib -lgssw -lssw -lprotobuf -lhts -lpthread -ljansson -lncurses -lrocksdb -lsnappy -lz -lbz2 -lgcsa2 -lxg -ldivsufsort -ldivsufsort64 -lvcfh -lgfakluge -lraptor2 -lsupbub -lsdsl -lpinchesandcacti -l3edgeconnected -lsonlib -ltcmalloc_minimal
=======
LD_LIB_FLAGS:= -ggdb -L$(CWD)/$(LIB_DIR) -lvcflib -lgssw -lssw -lprotobuf -lhts -ljansson -lncurses -lgcsa2 -lxg -ldivsufsort -ldivsufsort64 -lvcfh -lgfakluge -lraptor2 -lsupbub -lsdsl -lpinchesandcacti -l3edgeconnected -lsonlib
>>>>>>> 2e233516

ifeq ($(shell uname -s),Darwin)
    # We may need libraries from Macports
    # TODO: where does Homebrew keep libraries?
    ifeq ($(shell if [ -d /opt/local/lib ];then echo 1;else echo 0;fi), 1)
       LD_LIB_FLAGS += -L/opt/local/lib
    endif
    ifeq ($(shell if [ -d /usr/local/lib ];then echo 1;else echo 0;fi), 1)
       LD_LIB_FLAGS += -L/usr/local/lib
    endif
    ROCKSDB_PORTABLE=PORTABLE=1 # needed to build rocksdb without weird assembler options
    # TODO: configure RPATH-equivalent on OS X for finding libraries without environment variables at runtime
else
    # We can also have a normal Unix rpath
    LD_LIB_FLAGS += -Wl,-rpath,$(CWD)/$(LIB_DIR)  
endif

# RocksDB's dependecies depend on whether certain compression libraries
# happen to be installed on the build system. Define a lazy macro to
# detect these from its self-configuration. It has to be lazy because
# the configuration (make_config.mk) won't exist until after RocksDB
# is built by this Makefile.
LD_LIB_FLAGS += -lrocksdb
ROCKSDB_LDFLAGS = $(shell grep PLATFORM_LDFLAGS deps/rocksdb/make_config.mk | cut -d '=' -f2 | sed s/-ljemalloc// | sed s/-ltcmalloc//)

STATIC_FLAGS=-static -static-libstdc++ -static-libgcc

# These are put into libvg.
OBJ:=$(OBJ_DIR)/gssw_aligner.o $(OBJ_DIR)/vg.o cpp/vg.pb.o $(OBJ_DIR)/index.o $(OBJ_DIR)/mapper.o $(OBJ_DIR)/region.o $(OBJ_DIR)/progress_bar.o $(OBJ_DIR)/vg_set.o $(OBJ_DIR)/utility.o $(OBJ_DIR)/path.o $(OBJ_DIR)/alignment.o $(OBJ_DIR)/edit.o $(OBJ_DIR)/sha1.o $(OBJ_DIR)/json2pb.o $(OBJ_DIR)/entropy.o $(OBJ_DIR)/pileup.o $(OBJ_DIR)/caller.o $(OBJ_DIR)/call2vcf.o $(OBJ_DIR)/genotyper.o $(OBJ_DIR)/genotypekit.o $(OBJ_DIR)/position.o $(OBJ_DIR)/deconstructor.o $(OBJ_DIR)/vectorizer.o $(OBJ_DIR)/sampler.o $(OBJ_DIR)/filter.o $(OBJ_DIR)/readfilter.o $(OBJ_DIR)/ssw_aligner.o $(OBJ_DIR)/bubbles.o $(OBJ_DIR)/translator.o $(OBJ_DIR)/version.o $(OBJ_DIR)/banded_global_aligner.o

# These aren't put into libvg. But they do go into the main vg binary to power its self-test.
UNITTEST_OBJ:=$(UNITTEST_OBJ_DIR)/driver.o $(UNITTEST_OBJ_DIR)/distributions.o $(UNITTEST_OBJ_DIR)/genotypekit.o $(UNITTEST_OBJ_DIR)/readfilter.o $(UNITTEST_OBJ_DIR)/banded_global_aligner.o $(UNITTEST_OBJ_DIR)/pinned_alignment.o $(UNITTEST_OBJ_DIR)/vg.o

RAPTOR_DIR:=deps/raptor
PROTOBUF_DIR:=deps/protobuf
SDSL_DIR:=deps/sdsl-lite
SNAPPY_DIR:=deps/snappy
ROCKSDB_DIR:=deps/rocksdb
GCSA2_DIR:=deps/gcsa2
PROGRESS_BAR_DIR:=deps/progress_bar
FASTAHACK_DIR:=deps/fastahack
HTSLIB_DIR:=deps/htslib
VCFLIB_DIR:=deps/vcflib
XG_DIR:=deps/xg
GSSW_DIR:=deps/gssw
SPARSEHASH_DIR:=deps/sparsehash
SHA1_DIR:=deps/sha1
DYNAMIC_DIR:=deps/DYNAMIC
SSW_DIR:=deps/ssw/src
STATIC_FLAGS=-static -static-libstdc++ -static-libgcc

.PHONY: clean get-deps test set-path static .pre-build

$(BIN_DIR)/vg: $(LIB_DIR)/libvg.a $(OBJ_DIR)/main.o $(UNITTEST_OBJ)
	. ./source_me.sh && $(CXX) $(CXXFLAGS) -o $(BIN_DIR)/vg $(OBJ_DIR)/main.o $(UNITTEST_OBJ) -lvg $(LD_INCLUDE_FLAGS) $(LD_LIB_FLAGS) $(ROCKSDB_LDFLAGS)

static: $(OBJ_DIR)/main.o $(OBJ) $(UNITTEST_OBJ)
	$(CXX) $(CXXFLAGS) -o $(BIN_DIR)/vg $(OBJ_DIR)/main.o $(OBJ) $(UNITTEST_OBJ) $(STATIC_FLAGS) $(LD_INCLUDE_FLAGS) $(LD_LIB_FLAGS) $(ROCKSDB_LDFLAGS)

$(LIB_DIR)/libvg.a: $(OBJ)
	ar rs $@ $^

get-deps:
	sudo apt-get install -qq -y protobuf-compiler libprotoc-dev libjansson-dev libbz2-dev libncurses5-dev automake libtool jq samtools curl unzip redland-utils librdf-dev cmake pkg-config wget bc gtk-doc-tools raptor2-utils rasqal-utils bison flex libgoogle-perftools-dev

test: $(BIN_DIR)/vg $(LIB_DIR)/libvg.a test/build_graph $(BIN_DIR)/shuf
	. ./source_me.sh && cd test && $(MAKE)

# Hack to use gshuf or shuf as appropriate to the platform when testing
$(BIN_DIR)/shuf:
ifeq ($(shell uname -s),Darwin)
	ln -s `which gshuf` $(BIN_DIR)/shuf
else
	ln -s `which shuf` $(BIN_DIR)/shuf
endif

# Make sure we have protoc built, and the protobuf lib, both of which come from the same command using this fake intermediate
bin/protoc: .rebuild-protobuf
$(LIB_DIR)/libprotobuf.a: .rebuild-protobuf
# intermediate targets don't trigger a rebuild just because they're missing.
.INTERMEDIATE: .rebuild-protobuf
.rebuild-protobuf: deps/protobuf/src/google/protobuf/*.cc
	+. ./source_me.sh && cd $(PROTOBUF_DIR) && ./autogen.sh && ./configure --prefix="$(CWD)" && $(MAKE) && $(MAKE) install && export PATH=$(CWD)/bin:$$PATH

test/build_graph: test/build_graph.cpp $(LIB_DIR)/libvg.a $(CPP_DIR)/vg.pb.h $(SRC_DIR)/json2pb.h $(SRC_DIR)/vg.hpp
	. ./source_me.sh && $(CXX) $(CXXFLAGS) -o test/build_graph test/build_graph.cpp $(LD_INCLUDE_FLAGS) -lvg $(LD_LIB_FLAGS) $(ROCKSDB_LDFLAGS)

# common dependencies to build before all vg src files
DEPS:=$(LIB_DIR)/libprotobuf.a $(CPP_DIR)/vg.pb.h $(LIB_DIR)/libsdsl.a $(LIB_DIR)/libssw.a $(LIB_DIR)/libsnappy.a $(LIB_DIR)/librocksdb.a $(INC_DIR)/gcsa.h  $(LIB_DIR)/libgcsa2.a $(OBJ_DIR)/progress_bar.o $(OBJ_DIR)/Fasta.o $(LIB_DIR)/libhts.a $(LIB_DIR)/libxg.a $(LIB_DIR)/libvcflib.a $(LIB_DIR)/libgssw.a $(INC_DIR)/lru_cache.h $(INC_DIR)/dynamic.hpp $(INC_DIR)/sparsehash/sparse_hash_map $(LIB_DIR)/libvcfh.a $(LIB_DIR)/libgfakluge.a $(INC_DIR)/gfakluge.hpp $(LIB_DIR)/libsupbub.a $(LIB_DIR)/libsonlib.a $(LIB_DIR)/libpinchesandcacti.a $(INC_DIR)/globalDefs.hpp $(LIB_DIR)/libraptor2.a $(INC_DIR)/sha1.hpp $(OBJ_DIR)/sha1.o 

$(LIB_DIR)/libsdsl.a:
	+. ./source_me.sh && cd $(SDSL_DIR) && ./install.sh $(CWD)

$(LIB_DIR)/libssw.a:
	+. ./source_me.sh && cd $(SSW_DIR) && $(MAKE) && ar rs $(CWD)/$(LIB_DIR)/libssw.a ssw.o ssw_cpp.o && cp ssw_cpp.h ssw.h $(CWD)/$(LIB_DIR)

$(LIB_DIR)/libsnappy.a:
	+. ./source_me.sh && cd $(SNAPPY_DIR) && ./autogen.sh && ./configure --prefix=$(CWD) && $(MAKE) && $(MAKE) install

$(LIB_DIR)/librocksdb.a: $(LIB_DIR)/libsnappy.a
	+. ./source_me.sh && cd $(ROCKSDB_DIR) && $(ROCKSDB_PORTABLE) DISABLE_JEMALLOC=1 $(MAKE) static_lib && mv librocksdb.a $(CWD)/${LIB_DIR}/ && cp -r include/* $(CWD)/$(INC_DIR)/

$(INC_DIR)/gcsa.h: $(LIB_DIR)/libgcsa2.a
$(LIB_DIR)/libgcsa2.a: $(LIB_DIR)/libsdsl.a $(wildcard $(GCSA2_DIR)/*.cpp) $(wildcard $(GCSA2_DIR)/*.hpp)
	+. ./source_me.sh && cd $(GCSA2_DIR) && cat Makefile | grep -v VERBOSE_STATUS_INFO >Makefile.quiet && $(MAKE) -f Makefile.quiet libgcsa2.a && mv libgcsa2.a $(CWD)/$(LIB_DIR) && cp *.h* $(CWD)/$(INC_DIR)/

$(OBJ_DIR)/progress_bar.o:
	+cd $(PROGRESS_BAR_DIR) && $(MAKE) && cp progress_bar.o $(CWD)/$(OBJ_DIR) && cp *.h* $(CWD)/$(INC_DIR)

$(OBJ_DIR)/Fasta.o:
	+cd $(FASTAHACK_DIR) && $(MAKE) && mv Fasta.o $(CWD)/$(OBJ_DIR) && cp Fasta.h $(CWD)/$(INC_DIR)

$(LIB_DIR)/libhts.a:
	+cd $(HTSLIB_DIR) && $(MAKE) lib-static && mv libhts.a $(CWD)/$(LIB_DIR) && cp *.h $(CWD)/$(INC_DIR) && cp -r htslib $(CWD)/$(INC_DIR)/

$(LIB_DIR)/libxg.a: $(LIB_DIR)/libsdsl.a $(LIB_DIR)/libprotobuf.a $(CPP_DIR)/vg.pb.o $(INC_DIR)/dynamic.hpp $(XG_DIR)/src/xg.cpp $(INC_DIR)/sparsehash/sparse_hash_map
	+. ./source_me.sh && $(CXX) $(CXXFLAGS) -c $(XG_DIR)/src/xg.cpp -o $(CWD)/$(OBJ_DIR)/xg.o $(LD_INCLUDE_FLAGS) -I$(INC_DIR)/dynamic && ar rs $(CWD)/$(LIB_DIR)/libxg.a $(CWD)/$(OBJ_DIR)/xg.o $(CWD)/$(CPP_DIR)/vg.pb.o && cp $(XG_DIR)/src/*.hpp $(CWD)/$(INC_DIR)/

$(LIB_DIR)/libvcflib.a:
	+. ./source_me.sh && cd $(VCFLIB_DIR) && $(MAKE) libvcflib.a && cp lib/* $(CWD)/$(LIB_DIR)/ && cp include/* $(CWD)/$(INC_DIR)/ && cp intervaltree/*.h $(CWD)/$(INC_DIR)/ && cp src/*.h* $(CWD)/$(INC_DIR)/

$(LIB_DIR)/libgssw.a: $(GSSW_DIR)/src/gssw.c $(GSSW_DIR)/src/gssw.h
	+cd $(GSSW_DIR) && $(MAKE) && cp lib/* $(CWD)/$(LIB_DIR)/ && cp obj/* $(CWD)/$(OBJ_DIR) && cp src/*.h $(CWD)/$(INC_DIR)

$(INC_DIR)/lru_cache.h:
	+cd $(DEP_DIR)/lru_cache && $(MAKE) && cp *.h* $(CWD)/$(INC_DIR)/

$(INC_DIR)/dynamic.hpp:
	+cat $(DYNAMIC_DIR)/include/dynamic.hpp | sed 's%<internal/%<dynamic/%' >$(INC_DIR)/dynamic.hpp && cp -r $(CWD)/$(DYNAMIC_DIR)/include/internal $(CWD)/$(INC_DIR)/dynamic

$(INC_DIR)/sparsehash/sparse_hash_map:
	+cd $(SPARSEHASH_DIR) && ./autogen.sh && ./configure --prefix=$(CWD) && $(MAKE) && $(MAKE) install

$(LIB_DIR)/libvcfh.a:
	+cd $(DEP_DIR)/libVCFH && $(MAKE) && cp libvcfh.a $(CWD)/$(LIB_DIR)/ && cp vcfheader.hpp $(CWD)/$(INC_DIR)/

$(LIB_DIR)/libgfakluge.a: $(INC_DIR)/gfakluge.hpp
	+cd $(DEP_DIR)/gfakluge && $(MAKE) && cp libgfakluge.a $(CWD)/$(LIB_DIR)/

$(INC_DIR)/gfakluge.hpp:
	cp $(DEP_DIR)/gfakluge/gfakluge.hpp $(CWD)/$(INC_DIR)/

$(LIB_DIR)/libsupbub.a: $(LIB_DIR)/libsdsl.a $(INC_DIR)/globalDefs.hpp
	+. ./source_me.sh && cd $(DEP_DIR)/superbubbles && $(MAKE) && cp libsupbub.a $(CWD)/$(LIB_DIR)/

$(LIB_DIR)/libsonlib.a: $(CWD)/$(DEP_DIR)/sonLib/C/inc/*.h $(CWD)/$(DEP_DIR)/sonLib/C/impl/*.c
	+cd $(DEP_DIR)/sonLib && kyotoTycoonLib="" $(MAKE) && cp lib/sonLib.a $(CWD)/$(LIB_DIR)/libsonlib.a && mkdir -p $(CWD)/$(INC_DIR)/sonLib && cp lib/*.h $(CWD)/$(INC_DIR)/sonLib

$(LIB_DIR)/libpinchesandcacti.a: $(LIB_DIR)/libsonlib.a $(CWD)/$(DEP_DIR)/pinchesAndCacti/inc/*.h $(CWD)/$(DEP_DIR)/pinchesAndCacti/impl/*.c
	+cd $(DEP_DIR)/pinchesAndCacti && $(MAKE) && cd $(CWD)/$(DEP_DIR)/sonLib && cp lib/stPinchesAndCacti.a $(CWD)/$(LIB_DIR)/libpinchesandcacti.a && cp lib/3EdgeConnected.a $(CWD)/$(LIB_DIR)/lib3edgeconnected.a && mkdir -p $(CWD)/$(INC_DIR)/sonLib && cp lib/*.h $(CWD)/$(INC_DIR)/sonLib

$(INC_DIR)/globalDefs.hpp: $(LIB_DIR)/libsdsl.a
	cp $(DEP_DIR)/superbubbles/*.hpp $(CWD)/$(INC_DIR)/

$(LIB_DIR)/libraptor2.a:
	+cd $(RAPTOR_DIR)/build && cmake .. && $(MAKE) && cp src/libraptor2.a $(CWD)/$(LIB_DIR) && mkdir -p $(CWD)/$(INC_DIR)/raptor2 && cp src/*.h $(CWD)/$(INC_DIR)/raptor2

$(INC_DIR)/sha1.hpp: $(OBJ_DIR)/sha1.o
$(OBJ_DIR)/sha1.o: $(SHA1_DIR)/sha1.cpp $(SHA1_DIR)/sha1.hpp
	+$(CXX) $(CXXFLAGS) -c -o $@ $< $(LD_INCLUDE_FLAGS) && cp $(SHA1_DIR)/*.h* $(CWD)/$(INC_DIR)/

# Auto-versioning
$(INC_DIR)/vg_git_version.hpp: .git
	echo "#define VG_GIT_VERSION \"$(shell git describe --always --tags || echo unknown)\"" > $@

# Not important if .git isn't real
.git:

###################################
## VG source code compilation begins here
####################################

include/stream.hpp:
	cp src/stream.hpp include/stream.hpp

$(CPP_DIR)/vg.pb.o: $(CPP_DIR)/vg.pb.cc
	+. ./source_me.sh && $(CXX) $(CXXFLAGS) -c -o $@ $< $(LD_INCLUDE_FLAGS) $(LD_LIB_FLAGS) $(ROCKSDB_LDFLAGS)

$(CPP_DIR)/vg.pb.cc: $(CPP_DIR)/vg.pb.h 

$(CPP_DIR)/vg.pb.h: $(LIB_DIR)/libprotobuf.a bin/protoc src/vg.proto
	+. ./source_me.sh && ./bin/protoc $(SRC_DIR)/vg.proto --proto_path=$(SRC_DIR) --cpp_out=cpp
	+cp $@ $(INC_DIR)

$(OBJ_DIR)/vg.o: $(SRC_DIR)/vg.cpp $(SRC_DIR)/vg.hpp $(DEPS)
	+. ./source_me.sh && $(CXX) $(CXXFLAGS) -c -o $@ $< $(LD_INCLUDE_FLAGS) $(LD_LIB_FLAGS) $(ROCKSDB_LDFLAGS)

$(OBJ_DIR)/banded_global_aligner.o: $(SRC_DIR)/banded_global_aligner.cpp $(SRC_DIR)/banded_global_aligner.hpp $(DEPS)
	+. ./source_me.sh && $(CXX) $(CXXFLAGS) -c -o $@ $< $(LD_INCLUDE_FLAGS) $(LD_LIB_FLAGS) $(ROCKSDB_LDFLAGS)

$(OBJ_DIR)/gssw_aligner.o: $(SRC_DIR)/gssw_aligner.cpp $(SRC_DIR)/gssw_aligner.hpp $(DEPS)
	+. ./source_me.sh && $(CXX) $(CXXFLAGS) -c -o $@ $< $(LD_INCLUDE_FLAGS) $(LD_LIB_FLAGS) $(ROCKSDB_LDFLAGS)

$(OBJ_DIR)/ssw_aligner.o: $(SRC_DIR)/ssw_aligner.cpp $(SRC_DIR)/ssw_aligner.hpp $(DEPS)
	+. ./source_me.sh && $(CXX) $(CXXFLAGS) -c -o $@ $< $(LD_INCLUDE_FLAGS) $(LD_LIB_FLAGS) $(ROCKSDB_LDFLAGS)

$(OBJ_DIR)/vg_set.o: $(SRC_DIR)/vg_set.cpp $(SRC_DIR)/vg_set.hpp $(SRC_DIR)/vg.hpp $(OBJ_DIR)/index.o $(DEPS)
	+. ./source_me.sh && $(CXX) $(CXXFLAGS) -c -o $@ $< $(LD_INCLUDE_FLAGS) $(LD_LIB_FLAGS) $(ROCKSDB_LDFLAGS)

$(OBJ_DIR)/mapper.o: $(SRC_DIR)/mapper.cpp $(SRC_DIR)/mapper.hpp $(DEPS)
	+. ./source_me.sh && $(CXX) $(CXXFLAGS) -c -o $@ $< $(LD_INCLUDE_FLAGS) $(LD_LIB_FLAGS) $(ROCKSDB_LDFLAGS)

$(OBJ_DIR)/main.o: $(SRC_DIR)/main.cpp $(INC_DIR)/stream.hpp $(DEPS) $(INC_DIR)/globalDefs.hpp $(SRC_DIR)/bubbles.hpp $(SRC_DIR)/genotyper.hpp $(SRC_DIR)/distributions.hpp $(SRC_DIR)/readfilter.hpp
	+. ./source_me.sh && $(CXX) $(CXXFLAGS) -c -o $@ $< $(LD_INCLUDE_FLAGS) $(LD_LIB_FLAGS) $(ROCKSDB_LDFLAGS)

$(OBJ_DIR)/region.o: $(SRC_DIR)/region.cpp $(SRC_DIR)/region.hpp $(DEPS)
	+. ./source_me.sh && $(CXX) $(CXXFLAGS) -c -o $@ $< $(LD_INCLUDE_FLAGS) $(LD_LIB_FLAGS) $(ROCKSDB_LDFLAGS)

$(OBJ_DIR)/index.o: $(SRC_DIR)/index.cpp $(SRC_DIR)/index.hpp $(DEPS)
	+. ./source_me.sh && $(CXX) $(CXXFLAGS) -c -o $@ $< $(LD_INCLUDE_FLAGS) $(LD_LIB_FLAGS) $(ROCKSDB_LDFLAGS)

$(OBJ_DIR)/utility.o: $(SRC_DIR)/utility.cpp $(SRC_DIR)/utility.hpp $(DEPS)
	+. ./source_me.sh && $(CXX) $(CXXFLAGS) -c -o $@ $< $(LD_INCLUDE_FLAGS) $(LD_LIB_FLAGS) $(ROCKSDB_LDFLAGS)

$(OBJ_DIR)/path.o: $(SRC_DIR)/path.cpp $(SRC_DIR)/path.hpp $(DEPS)
	+. ./source_me.sh && $(CXX) $(CXXFLAGS) -c -o $@ $< $(LD_LIB_FLAGS) $(ROCKSDB_LDFLAGS) $(LD_INCLUDE_FLAGS) $(LD_LIB_FLAGS) $(ROCKSDB_LDFLAGS)

$(OBJ_DIR)/edit.o: $(SRC_DIR)/edit.cpp $(SRC_DIR)/edit.hpp $(DEPS)
	+. ./source_me.sh && $(CXX) $(CXXFLAGS) -c -o $@ $< $(LD_INCLUDE_FLAGS) $(LD_LIB_FLAGS) $(ROCKSDB_LDFLAGS)

$(OBJ_DIR)/alignment.o: $(SRC_DIR)/alignment.cpp $(CPP_DIR)/vg.pb.h $(SRC_DIR)/alignment.hpp $(SRC_DIR)/edit.hpp $(SRC_DIR)/edit.cpp $(DEPS)
	+. ./source_me.sh && $(CXX) $(CXXFLAGS) -c -o $@ $< $(LD_INCLUDE_FLAGS) $(LD_INCLUDE_FLAGS)

$(OBJ_DIR)/json2pb.o: $(SRC_DIR)/json2pb.cpp $(SRC_DIR)/json2pb.h $(SRC_DIR)/bin2ascii.h $(DEPS)
	+. ./source_me.sh && $(CXX) $(CXXFLAGS) -c -o $@ $< $(LD_INCLUDE_FLAGS) $(LD_LIB_FLAGS) $(ROCKSDB_LDFLAGS)

$(OBJ_DIR)/entropy.o: $(SRC_DIR)/entropy.cpp $(SRC_DIR)/entropy.hpp $(DEPS)
	. ./source_me.sh && $(CXX) $(CXXFLAGS) -c -o $@ $< $(LD_INCLUDE_FLAGS) $(LD_LIB_FLAGS) $(ROCKSDB_LDFLAGS)

$(OBJ_DIR)/pileup.o: $(SRC_DIR)/pileup.cpp $(SRC_DIR)/pileup.hpp $(INC_DIR)/stream.hpp $(SRC_DIR)/vg.hpp $(SRC_DIR)/json2pb.h $(DEPS)
	+. ./source_me.sh && $(CXX) $(CXXFLAGS) -c -o $@ $< $(LD_INCLUDE_FLAGS) $(LD_LIB_FLAGS) $(ROCKSDB_LDFLAGS)

$(OBJ_DIR)/caller.o: $(SRC_DIR)/caller.cpp $(SRC_DIR)/caller.hpp $(SRC_DIR)/vg.hpp $(INC_DIR)/stream.hpp $(SRC_DIR)/json2pb.h $(SRC_DIR)/pileup.hpp $(DEPS)
	+. ./source_me.sh && $(CXX) $(CXXFLAGS) -c -o $@ $(SRC_DIR)/caller.cpp $(LD_INCLUDE_FLAGS) $(LD_LIB_FLAGS) $(ROCKSDB_LDFLAGS)

$(OBJ_DIR)/call2vcf.o: $(SRC_DIR)/call2vcf.cpp $(SRC_DIR)/caller.hpp $(DEPS)
	+. ./source_me.sh && $(CXX) $(CXXFLAGS) -c -o $@ $< $(LD_INCLUDE_FLAGS) $(LD_LIB_FLAGS) $(ROCKSDB_LDFLAGS)

$(OBJ_DIR)/genotyper.o: $(SRC_DIR)/genotyper.cpp $(SRC_DIR)/genotyper.hpp $(SRC_DIR)/vg.hpp $(INC_DIR)/stream.hpp $(SRC_DIR)/json2pb.h $(DEPS) $(INC_DIR)/sparsehash/sparse_hash_map $(SRC_DIR)/bubbles.hpp $(SRC_DIR)/distributions.hpp $(SRC_DIR)/utility.hpp
	+. ./source_me.sh && $(CXX) $(CXXFLAGS) -c -o $@ $(SRC_DIR)/genotyper.cpp $(LD_INCLUDE_FLAGS) $(LD_LIB_FLAGS) $(ROCKSDB_LDFLAGS)

$(OBJ_DIR)/genotypekit.o: $(SRC_DIR)/genotypekit.cpp $(SRC_DIR)/genotypekit.hpp $(DEPS) $(SRC_DIR)/vg.hpp $(SRC_DIR)/utility.hpp
	+. ./source_me.sh && $(CXX) $(CXXFLAGS) -c -o $@ $(SRC_DIR)/genotypekit.cpp $(LD_INCLUDE_FLAGS) $(LD_LIB_FLAGS) $(ROCKSDB_LDFLAGS)

$(OBJ_DIR)/position.o: $(SRC_DIR)/position.cpp $(SRC_DIR)/position.hpp $(CPP_DIR)/vg.pb.h $(SRC_DIR)/vg.hpp $(SRC_DIR)/json2pb.h $(DEPS)
	+. ./source_me.sh && $(CXX) $(CXXFLAGS) -c -o $@ $< $(LD_INCLUDE_FLAGS) $(LD_LIB_FLAGS) $(ROCKSDB_LDFLAGS)

$(OBJ_DIR)/version.o: $(SRC_DIR)/version.cpp $(SRC_DIR)/version.hpp $(INC_DIR)/vg_git_version.hpp
	. ./source_me.sh && $(CXX) $(CXXFLAGS) -c -o $@ $< $(LD_INCLUDE_FLAGS) $(LD_LIB_FLAGS) $(ROCKSDB_LDFLAGS)

## TODO vcflib build loses variant.h
$(OBJ_DIR)/deconstructor.o: $(SRC_DIR)/deconstructor.cpp $(SRC_DIR)/deconstructor.hpp $(LIB_DIR)/libvcfh.a $(SRC_DIR)/bubbles.hpp $(DEPS)
	+$(CXX) $(CXXFLAGS) -c -o $@ $< $(LD_INCLUDE_FLAGS) $(LD_LIB_FLAGS) $(ROCKSDB_LDFLAGS)

$(OBJ_DIR)/vectorizer.o: $(SRC_DIR)/vectorizer.cpp $(SRC_DIR)/vectorizer.hpp $(DEPS)
	+$(CXX) $(CXXFLAGS) -c -o $@ $< $(LD_INCLUDE_FLAGS) $(LD_LIB_FLAGS) $(ROCKSDB_LDFLAGS)

$(OBJ_DIR)/sampler.o: $(SRC_DIR)/sampler.cpp $(SRC_DIR)/sampler.hpp $(DEPS)
	+$(CXX) $(CXXFLAGS) -c -o $@ $< $(LD_INCLUDE_FLAGS) $(LD_LIB_FLAGS) $(ROCKSDB_LDFLAGS)

$(OBJ_DIR)/filter.o: $(SRC_DIR)/filter.cpp $(SRC_DIR)/filter.hpp $(DEPS)
	+$(CXX) $(CXXFLAGS) -c -o $@ $< $(LD_INCLUDE_FLAGS) $(LD_LIB_FLAGS) $(ROCKSDB_LDFLAGS)

$(OBJ_DIR)/readfilter.o: $(SRC_DIR)/readfilter.cpp $(SRC_DIR)/readfilter.hpp $(SRC_DIR)/vg.hpp $(DEPS)
	+$(CXX) $(CXXFLAGS) -c -o $@ $< $(LD_INCLUDE_FLAGS) $(LD_LIB_FLAGS) $(ROCKSDB_LDFLAGS)

$(OBJ_DIR)/bubbles.o: $(SRC_DIR)/bubbles.cpp $(SRC_DIR)/bubbles.hpp $(DEPS)
	+$(CXX) $(CXXFLAGS) -c -o $@ $< $(LD_INCLUDE_FLAGS) $(LD_LIB_FLAGS) $(ROCKSDB_LDFLAGS)

$(OBJ_DIR)/translator.o: $(SRC_DIR)/translator.cpp $(SRC_DIR)/translator.hpp $(DEPS)
	+$(CXX) $(CXXFLAGS) -c -o $@ $< $(LD_INCLUDE_FLAGS) $(LD_LIB_FLAGS) $(ROCKSDB_LDFLAGS)

###################################
## VG unit test compilation begins here
####################################

$(UNITTEST_OBJ_DIR)/driver.o: $(UNITTEST_SRC_DIR)/driver.cpp $(UNITTEST_SRC_DIR)/driver.hpp $(UNITTEST_SRC_DIR)/catch.hpp $(DEPS)
	 +$(CXX) $(CXXFLAGS) -c -o $@ $< $(LD_INCLUDE_FLAGS) $(LD_LIB_FLAGS) $(ROCKSDB_LDFLAGS)

$(UNITTEST_OBJ_DIR)/distributions.o: $(UNITTEST_SRC_DIR)/distributions.cpp $(UNITTEST_SRC_DIR)/catch.hpp $(SRC_DIR)/distributions.hpp $(DEPS)
	 +$(CXX) $(CXXFLAGS) -c -o $@ $< $(LD_INCLUDE_FLAGS) $(LD_LIB_FLAGS) $(ROCKSDB_LDFLAGS)


$(UNITTEST_OBJ_DIR)/banded_global_aligner.o: $(UNITTEST_SRC_DIR)/banded_global_aligner.cpp $(UNITTEST_SRC_DIR)/catch.hpp $(SRC_DIR)/banded_global_aligner.hpp $(SRC_DIR)/gssw_aligner.hpp $(SRC_DIR)/gssw_aligner.cpp $(DEPS)
	 +$(CXX) $(CXXFLAGS) -c -o $@ $< $(LD_INCLUDE_FLAGS) $(LD_LIB_FLAGS) $(ROCKSDB_LDFLAGS)

$(UNITTEST_OBJ_DIR)/pinned_alignment.o: $(UNITTEST_SRC_DIR)/pinned_alignment.cpp $(UNITTEST_SRC_DIR)/catch.hpp $(SRC_DIR)/gssw_aligner.hpp $(SRC_DIR)/gssw_aligner.cpp $(DEPS)
	 +$(CXX) $(CXXFLAGS) -c -o $@ $< $(LD_INCLUDE_FLAGS) $(LD_LIB_FLAGS) $(ROCKSDB_LDFLAGS)

$(UNITTEST_OBJ_DIR)/genotypekit.o: $(UNITTEST_SRC_DIR)/genotypekit.cpp $(UNITTEST_SRC_DIR)/catch.hpp $(SRC_DIR)/genotypekit.hpp $(DEPS)
	 +$(CXX) $(CXXFLAGS) -c -o $@ $< $(LD_INCLUDE_FLAGS) $(LD_LIB_FLAGS) $(ROCKSDB_LDFLAGS)

$(UNITTEST_OBJ_DIR)/readfilter.o: $(UNITTEST_SRC_DIR)/readfilter.cpp $(UNITTEST_SRC_DIR)/catch.hpp $(SRC_DIR)/readfilter.hpp $(DEPS)
<<<<<<< HEAD
	 +$(CXX) $(CXXFLAGS) -c -o $@ $< $(LD_INCLUDE_FLAGS) $(LD_LIB_FLAGS)

=======
	 +$(CXX) $(CXXFLAGS) -c -o $@ $< $(LD_INCLUDE_FLAGS) $(LD_LIB_FLAGS) $(ROCKSDB_LDFLAGS)
	 
>>>>>>> 2e233516
$(UNITTEST_OBJ_DIR)/vg.o: $(UNITTEST_SRC_DIR)/vg.cpp $(UNITTEST_SRC_DIR)/catch.hpp $(SRC_DIR)/vg.hpp $(DEPS)
	 +$(CXX) $(CXXFLAGS) -c -o $@ $< $(LD_INCLUDE_FLAGS) $(LD_LIB_FLAGS) $(ROCKSDB_LDFLAGS)

###################################
## VG source code compilation ends here
####################################

.pre-build:
	if [ ! -d $(BIN_DIR) ]; then mkdir -p $(BIN_DIR); fi
	if [ ! -d $(LIB_DIR) ]; then mkdir -p $(LIB_DIR); fi
	if [ ! -d $(OBJ_DIR) ]; then mkdir -p $(OBJ_DIR); fi
	if [ ! -d $(UNITTEST_OBJ_DIR) ]; then mkdir -p $(UNITTEST_OBJ_DIR); fi
	if [ ! -d $(INC_DIR) ]; then mkdir -p $(INC_DIR); fi
	if [ ! -d $(CPP_DIR) ]; then mkdir -p $(CPP_DIR); fi

# run .pre-build before we make anything at all.
-include .pre-build

# for rebuilding just vg
clean-vg:
	$(RM) -r $(BIN_DIR)/vg
	$(RM) -r $(UNITTEST_OBJ_DIR)/*
	$(RM) -r $(OBJ_DIR)/*
	$(RM) -r $(CPP_DIR)/*

clean:
	$(RM) -r $(BIN_DIR)
	$(RM) -r $(LIB_DIR)
	$(RM) -r $(UNITTEST_OBJ_DIR)
	$(RM) -r $(OBJ_DIR)
	$(RM) -r $(INC_DIR)
	$(RM) -r $(CPP_DIR)
	$(RM) -r share/
	cd $(DEP_DIR) && cd protobuf && $(MAKE) clean
	cd $(DEP_DIR) && cd xg && $(MAKE) clean
	cd $(DEP_DIR) && cd vcflib && $(MAKE) clean
	cd $(DEP_DIR) && cd sparsehash && $(MAKE) clean
	cd $(DEP_DIR) && cd htslib && $(MAKE) clean
	cd $(DEP_DIR) && cd fastahack && $(MAKE) clean
	cd $(DEP_DIR) && cd gcsa2 && $(MAKE) clean
	cd $(DEP_DIR) && cd gssw && $(MAKE) clean
	cd $(DEP_DIR) && cd progress_bar && $(MAKE) clean
	cd $(DEP_DIR) && cd sdsl-lite && ./uninstall.sh || true
	cd $(DEP_DIR) && cd libVCFH && $(MAKE) clean
	cd $(DEP_DIR) && cd rocksdb && $(MAKE) clean
	cd $(DEP_DIR) && cd superbubbles && $(MAKE) clean
	rm -R $(RAPTOR_DIR)/build/*
## TODO vg source code
## TODO LRU_CACHE
## TODO bash-tap
## TODO sha1<|MERGE_RESOLUTION|>--- conflicted
+++ resolved
@@ -17,11 +17,7 @@
 
 
 LD_INCLUDE_FLAGS:=-I$(CWD)/$(INC_DIR) -I. -I$(CWD)/$(SRC_DIR) -I$(CWD)/$(UNITTEST_SRC_DIR) -I$(CWD)/$(CPP_DIR) -I$(CWD)/$(INC_DIR)/dynamic -I$(CWD)/$(INC_DIR)/sonLib
-<<<<<<< HEAD
-LD_LIB_FLAGS:= -ggdb -L$(CWD)/$(LIB_DIR) -lvcflib -lgssw -lssw -lprotobuf -lhts -lpthread -ljansson -lncurses -lrocksdb -lsnappy -lz -lbz2 -lgcsa2 -lxg -ldivsufsort -ldivsufsort64 -lvcfh -lgfakluge -lraptor2 -lsupbub -lsdsl -lpinchesandcacti -l3edgeconnected -lsonlib -ltcmalloc_minimal
-=======
-LD_LIB_FLAGS:= -ggdb -L$(CWD)/$(LIB_DIR) -lvcflib -lgssw -lssw -lprotobuf -lhts -ljansson -lncurses -lgcsa2 -lxg -ldivsufsort -ldivsufsort64 -lvcfh -lgfakluge -lraptor2 -lsupbub -lsdsl -lpinchesandcacti -l3edgeconnected -lsonlib
->>>>>>> 2e233516
+LD_LIB_FLAGS:= -ggdb -L$(CWD)/$(LIB_DIR) -lvcflib -lgssw -lssw -lprotobuf -lhts -ljansson -lncurses -lgcsa2 -lxg -ldivsufsort -ldivsufsort64 -lvcfh -lgfakluge -lraptor2 -lsupbub -lsdsl -lpinchesandcacti -l3edgeconnected -lsonlib -ltcmalloc_minimal
 
 ifeq ($(shell uname -s),Darwin)
     # We may need libraries from Macports
@@ -315,13 +311,8 @@
 	 +$(CXX) $(CXXFLAGS) -c -o $@ $< $(LD_INCLUDE_FLAGS) $(LD_LIB_FLAGS) $(ROCKSDB_LDFLAGS)
 
 $(UNITTEST_OBJ_DIR)/readfilter.o: $(UNITTEST_SRC_DIR)/readfilter.cpp $(UNITTEST_SRC_DIR)/catch.hpp $(SRC_DIR)/readfilter.hpp $(DEPS)
-<<<<<<< HEAD
-	 +$(CXX) $(CXXFLAGS) -c -o $@ $< $(LD_INCLUDE_FLAGS) $(LD_LIB_FLAGS)
-
-=======
-	 +$(CXX) $(CXXFLAGS) -c -o $@ $< $(LD_INCLUDE_FLAGS) $(LD_LIB_FLAGS) $(ROCKSDB_LDFLAGS)
-	 
->>>>>>> 2e233516
+	 +$(CXX) $(CXXFLAGS) -c -o $@ $< $(LD_INCLUDE_FLAGS) $(LD_LIB_FLAGS) $(ROCKSDB_LDFLAGS)
+
 $(UNITTEST_OBJ_DIR)/vg.o: $(UNITTEST_SRC_DIR)/vg.cpp $(UNITTEST_SRC_DIR)/catch.hpp $(SRC_DIR)/vg.hpp $(DEPS)
 	 +$(CXX) $(CXXFLAGS) -c -o $@ $< $(LD_INCLUDE_FLAGS) $(LD_LIB_FLAGS) $(ROCKSDB_LDFLAGS)
 
