#include <iostream>
#include <vector>
#include <getopt.h>
#include <functional>
#include "stream.hpp"
#include "mapper.hpp"
#include "index.hpp"
#include "position.hpp"
#include "vg.pb.h"
#include "vg.hpp"
#include "srpe.hpp"

using namespace std;
using namespace vg;

void help_srpe(char** argv){
    cerr << "Usage: " << argv[0] << " srpe [options] <data.gam> <data.gam.index> <graph.vg>" << endl
        << "Options: " << endl
       << endl;
        //<< "-S / --SV-TYPE comma separated list of SV types to detect (default: all)." << endl
        


    /**
     * --sv-type
     * --threads
     * --max-iter
     * --realign
     */

}



int main_srpe(int argc, char** argv){
    string gam_name = "";
    string gam_index_name = "";
    string graph_name = "";
    string xg_name = "";
    string gcsa_name = "";
    string lcp_name = "";

    int max_iter = 2;
    int max_frag_len = 10000;
    int min_soft_clip = 12;

    /*
     * int sc_cutoff
     * int max_dist between reads
     *
     */
    vector<string> search_types;
    search_types.push_back("DEL");

    if (argc <= 2) {
        help_srpe(argv);
        return 1;
    }

    int c;
    optind = 2; // force optind past command positional argument
    while (true) {
        static struct option long_options[] =
        {
            {"max-iter", required_argument, 0, 'm'},
            {"xg-index", required_argument, 0, 'x'},
            {"help", no_argument, 0, 'h'},
            {"gcsa-index", required_argument, 0, 'g'},
            {0, 0, 0, 0}

        };
        int option_index = 0;
        c = getopt_long (argc, argv, "hx:g:",
                long_options, &option_index);

        // Detect the end of the options.
        if (c == -1)
            break;

        switch (c)
        {
            case 'm':
                max_iter = atoi(optarg);
            case 'x':
                xg_name = optarg;
                break;
            case 'g':
                gcsa_name = optarg;
                break;
            case 'h':
            case '?':
            default:
                help_srpe(argv);
                abort();
        }

    }


    SRPE srpe;


    gam_name = argv[optind];
    gam_index_name = argv[++optind];
    graph_name = argv[++optind];

    xg::XG* xg_ind = new xg::XG();
    Index gamind;

    vg::VG* graph;

    if (!xg_name.empty()){
        ifstream in(xg_name);
        xg_ind->load(in);
    }
    if (!gam_index_name.empty()){
        gamind.open_read_only(gam_index_name);
    }
    else{

    }

    if (!graph_name.empty()){
        ifstream in(graph_name);
        graph = new VG(in, false);
    }
    else{

    }
    /***
     * First we need to find discordant Aligments
     * so that we can generate signatures for each SVTYPE.
     * We assume that our GAM contains these.
     */
    vector<pair<Alignment, Alignment> > discords;
    vector<pair<Alignment, Alignment> > fraggles;
    vector<pair<Alignment, Alignment> > clippies;
    std::function<void(Alignment&, Alignment&)> lambda = [&](Alignment& aln_one, Alignment& aln_two){

        /* For each alignment in the gam:
         * Find the node the alignment maps to
         * find its mate read, if it has one
         * Check if alignment/mate fail any filters
         * if they do:
         *  find all the alignments that map to that node
         *  Look for matching signatures on other reads at the node
         *  Check the depth at the Locus, and update it as well
         *
         */
        srpe.ff.set_inverse(false);
        pair<Alignment, Alignment> intermeds = srpe.ff.deletion_filter(aln_one, aln_two);
        if (intermeds.first.name() != ""){
#pragma omp critical
            discords.push_back(intermeds);
        }

        srpe.ff.set_soft_clip_limit(min_soft_clip);
        intermeds = srpe.ff.soft_clip_filter(aln_one, aln_two);
        if (intermeds.first.name() != ""){
#pragma omp critical
            clippies.push_back(intermeds);
        }

        //TODO set path_length limit
        srpe.ff.max_path_length = 500;
        intermeds = srpe.ff.path_length_filter(aln_one, aln_two);
        if (intermeds.first.name() != ""){
#pragma omp critical
            fraggles.push_back(intermeds);
        }

        srpe.ff.set_inverse(false);

        
    };


    gam_name = argv[optind];
    gam_index_name = argv[++optind];
    graph_name = argv[++optind];

    // Read in GAM and filter for Sigs
    
    // Convert sigs to edges and nodes

    // Find newly incorporated nodes / edges within X nodes or Y bp of each other
    // and remap reads to refine them.
    // Refinement: for N variant edges/nodes within X bp/nodes of one another, calculate the
    // sig quality ~ (reads mapped, mapping qual of reads, soft clipping, fragment length consistency,
    // )
    // Take the X highest-scoring edges / nodes and remap reads to just these.
    // Repeat this process until convergence, or after max-iter iterations

    // Can now emit refined variant calls.

    for (int i = 0; i < clippies.size(); i++){
        Alignment a = clippies[i].first;
        int64_t clipped_id = 0;
        if (a.path().mapping_size() > 0){
            Path path = a.path();
            Edit left_edit = path.mapping(0).edit(0);
            Edit right_edit = path.mapping(path.mapping_size() - 1).edit(path.mapping(path.mapping_size() - 1).edit_size() - 1);
            int left_overhang = left_edit.to_length() - left_edit.from_length();
            int right_overhang = right_edit.to_length() - right_edit.from_length();
            clipped_id = (left_overhang >= right_overhang) ? path.mapping(0).position().node_id() : path.mapping(path.mapping_size() - 1).position().node_id();
    };

    auto se_score_func = [&](vector<Alignment> locals, Mapper* mp){
        double score = 0.0;
        for (auto xx : locals){
            score += (mp->align(xx.sequence())).score();
        }
        return score;
    };

    auto score_func = [&](vector<pair<Alignment, Alignment> > discordos, Mapper* mp){
        double score = 0.0;
        for (auto xx : discordos){
            Alignment tmp = mp->align(xx.first.sequence());
#pragma omp atomic update
            score += tmp.score();
            tmp = mp->align(xx.second.sequence());
#pragma omp atomic update
            score += tmp.score();
        }
        return score;
    };


    if (!gam_name.empty()){
        ifstream gamfi(gam_name);
        gam_paired_interleaved_for_each_parallel(gamfi, lambda);
    }
    else{
        cerr << "NO GAM PROVIDED" << endl;
    }


        gcsa::GCSA* gcsa_ind;
        gcsa_ind = new gcsa::GCSA();
        ifstream ifstr_gcsa (gcsa_name);
        gcsa_ind->load(ifstr_gcsa);

        lcp_name = gcsa_name + ".lcp";
        gcsa::LCPArray * lcp_ind;
        lcp_ind = new gcsa::LCPArray();
        ifstream ifstr_lcp (lcp_name);
        lcp_ind->load(ifstr_lcp);


        
        // Create a mapper
        Mapper* mapper;
        mapper = new Mapper(xg_ind, gcsa_ind, lcp_ind);
        

    double max_aln_score = 0.0;
    for (int i = 0; i < clippies.size(); i++){
        Alignment a = clippies[i].first;


        Path add_me;

        int64_t clipped_id = 0;
        string clip = "";
        string unclip = "";
        if (a.path().mapping_size() > 0){
            Path path = a.path();
            Edit left_edit = path.mapping(0).edit(0);
            Edit right_edit = path.mapping(path.mapping_size() - 1).edit(path.mapping(path.mapping_size() - 1).edit_size() - 1);
            int left_overhang = left_edit.to_length() - left_edit.from_length();
            int right_overhang = right_edit.to_length() - right_edit.from_length();
            clipped_id = (left_overhang >= right_overhang) ? path.mapping(0).position().node_id() : path.mapping(path.mapping_size() - 1).position().node_id();
            clip = (left_overhang >= right_overhang) ? a.sequence().substr(a.sequence().length() - left_overhang, left_overhang) : a.sequence().substr(a.sequence().length() - right_overhang, right_overhang);
            unclip = (left_overhang >= right_overhang) ? a.sequence().substr(0, a.sequence().length() - left_overhang) : a.sequence().substr(0, a.sequence().length() - right_overhang);
            if (left_overhang >= right_overhang){
                //mapper->align(unclip);            
            }
            else{
                //Alignment unclipped_aln = mapper->align(unclip);
                //add_me = unclipped_aln.path();
            }
        }

        int est_frag = 0;
        std::function<void(const Alignment&)> frag_len_fil = [&](const Alignment& x){
            Alignment ret = srpe.ff.path_length_filter( (Alignment&) x);
            if (ret.name() != ""){
                for (int fi = 0; fi < ret.fragment_size(); fi++)
                est_frag = ret.fragment(i).length();
            }
        };

        // extract sot-clip sequences


        // add 500bp to fragment len as a margin of error.
        Alignment clip_aln = mapper->align(clip);

        Alignment unclipped_aln = mapper->align(unclip);
        if (clip_aln.path().mapping_size() == 0 || unclipped_aln.path().mapping_size() == 0){
            continue;
        }
        bool forward = clip_aln.path().mapping(0).position().node_id() > unclipped_aln.path().mapping(0).position().node_id() ? true : false;

        if (forward){

        for (int ti = 0; ti < unclipped_aln.path().mapping_size(); ti++){
            Mapping mi = unclipped_aln.path().mapping(ti);
            Mapping* mm_temp = add_me.add_mapping();
            *mm_temp = mi;
        }
        // Create edge if we find a SMEM

        //Mapping* mm = add_me.add_mapping();
        if (true){
        //TODO: chance to dynamically find path name
<<<<<<< HEAD
        for (auto pp : graph->paths.of_node(clipped_id)){
        xg::size_t p_rank = xg_ind->id_to_rank( xg_ind->path_rank(pp) );
=======
        vector<xg::size_t> paths_of_clippy = xg_ind->paths_of_node(clipped_id);
        int iter = 0;
        int64_t next_path_node = clipped_id;
        while (iter < 5 && paths_of_clippy.empty()){
            ++next_path_node;
            paths_of_clippy = xg_ind->paths_of_node(next_path_node);
        }
        if (paths_of_clippy.size() > 1){
            cerr << "Too many paths - SRPE only works with one path at a time. Exiting." << endl;
            exit(1);
        }
        else if (paths_of_clippy.empty()){
            cerr << "No path found within five nodes. Exiting." << endl;
            exit(1);
        }
        xg::size_t p_rank = xg_ind->id_to_rank( paths_of_clippy[0]);
>>>>>>> 53f63f1a
        //TODO should use most recently matched ID instead
        //*mm->mutable_position() = make_position(clipped_id, false, 0);
        int64_t next_id = clipped_id;
        while (next_id != 0 && next_id != clip_aln.path().mapping(0).position().node_id()){
            if (next_id != clipped_id){
                Mapping* m_next = add_me.add_mapping();
                *m_next->mutable_position() = make_position(next_id, false, 0);
                Edit* ee = m_next->add_edit();
                ee->set_to_length(0);
                ee->set_from_length( xg_ind->node_length(next_id) );
            }
            ++next_id;
            next_id = xg_ind->next_path_node_by_id(p_rank, next_id);
        }

        for (int m_i = 0; m_i < clip_aln.path().mapping_size(); m_i++){
            Mapping* mm = add_me.add_mapping();
            Mapping clip_mapping = clip_aln.path().mapping(m_i);
            *mm = clip_mapping;
        }


        cerr << a.name() <<"\t" <<  a.sequence() << "\t" << a.score() << endl;
        //exit(1);
        // get subgraph, index, remap
        vg::VG* subg = new vg::VG();
        est_frag = 2000;
        xg_ind->neighborhood(clipped_id == 1 ? clipped_id : clipped_id - 1, est_frag + 1000, subg->graph, false);
        //void expand_context(Graph& g, size_t dist, bool add_paths = true, bool use_steps = true,
        //                        bool expand_forward = true, bool expand_backward = true,
        //                                                int64_t until_node = 0) const;
        xg_ind->expand_context(subg->graph, 1, true, true, true, false, 0);
        // get_connected_nodes(Graph& g) const;
        //xg_ind->get_connected_nodes(subg.graph);

        subg->remove_orphan_edges();
        subg->rebuild_indexes();
        //subg->rebuild_mapping_aux();
        vector<Path> edit_mes;
        edit_mes.push_back(add_me);
        //cerr << add_me.DebugString() << endl;
        subg->edit(edit_mes);
        subg->compact_ids();

        subg->serialize_to_ostream(cout);

        gcsa::GCSA* sub_gcsa;
        gcsa::LCPArray* sub_lcp;
        xg::XG* sub_xg = new xg::XG();
        sub_xg->from_graph(subg->graph, false, false, false, false);
        int doubling_steps = 2;
        subg->build_gcsa_lcp(sub_gcsa, sub_lcp, 11, true, false, 2);
        Mapper* sub_mapper = new Mapper(sub_xg, sub_gcsa, sub_lcp);
        // our_mapper->align_paired_multi(aln1, aln2, queued_resolve_later, kmer_size, kmer_stride, max_mem_length, band_width, pair_window);
        bool qrl = false;
        vector<Alignment> score_me;
        vector<int64_t> p_node_ids;
        score_me.reserve(1000);
        xg::size_t clip_start = xg_ind->node_start(clipped_id);
        int64_t stop_id = xg_ind->node_at_path_position("HPV16", clip_start + est_frag + 1000);
        auto addr = [&score_me](const Alignment& aln){
            score_me.push_back(aln);
        };
        /*for (int64_t jj = clipped_id; jj < 35; jj++){
            vector<Alignment> tmp;
            gamind.for_alignments(jj, tmp);
            cerr << tmp.size() << endl;
            score_me.insert(score_me.end(), tmp.begin(), tmp.end());
        }*/
        vector<int64_t> ns;
        for (int i = 0; i < 35; i++){
            ns.push_back(i);
        }
        gamind.for_alignment_to_nodes(ns, addr);
        //gamind.get_alignments(clipped_id, xg_ind->node_at_path_position("HPV16", clip_start + est_frag + 1000), score_me);
        ////void for_alignment_in_range(int64_t id1, int64_t id2, std::function<void(const Alignment&)> lambda);
       /** for (int n_i = 0; n_i < 40; n_i++){
            p_node_ids.push_back((int64_t) n_i);
            vector<Alignment> tmp;
            gamind.get_alignments(n_i, tmp);
            cerr << tmp.size() << endl;
            score_me.insert(score_me.end(), tmp.begin(), tmp.end());
        }*/
        //double realn_score = score_func(clippies, sub_mapper);
        cerr << "Score_me size: " << score_me.size() << endl;
        double realn_score = se_score_func(score_me, sub_mapper);
        if (max_aln_score < realn_score){
            max_aln_score = realn_score;
        }
        cerr << max_aln_score << endl;;
        Alignment realn = sub_mapper->align(a.sequence());
        //cerr << realn.score() << endl;


        subg->serialize_to_ostream(cout);
   

        edit_mes.clear();
        }

        // create a Path from the last non-clipped base in X and the first non-clipped base in X'
        // where X ---->     X' <-----
        // Include the match portion of the reads because why not.




        //gamind.for_alignment_in_range(p.node_id() - 1, p.node_id() + 1, frag_len_fil);
        // gam_index.for_alignment_in_range();  // get all those alignments within the clipped region and 1 adj node each side,
        // and check if they have discordant frag_lens
        // if they do, get those fragment lens, determine the insert size,
        // and tuck an edge there. Remap that soft-clipped  alignments; expect their score to go up (hopefully).
        //
        // vector<MaximalExactMatch> find_smems(const string& seq, int max_length);
        //
        // 
    }
    }
}
}
}


    /**
     * Next we will convert those alignments to Locus records.
     */
<|MERGE_RESOLUTION|>--- conflicted
+++ resolved
@@ -315,10 +315,6 @@
         //Mapping* mm = add_me.add_mapping();
         if (true){
         //TODO: chance to dynamically find path name
-<<<<<<< HEAD
-        for (auto pp : graph->paths.of_node(clipped_id)){
-        xg::size_t p_rank = xg_ind->id_to_rank( xg_ind->path_rank(pp) );
-=======
         vector<xg::size_t> paths_of_clippy = xg_ind->paths_of_node(clipped_id);
         int iter = 0;
         int64_t next_path_node = clipped_id;
@@ -335,7 +331,6 @@
             exit(1);
         }
         xg::size_t p_rank = xg_ind->id_to_rank( paths_of_clippy[0]);
->>>>>>> 53f63f1a
         //TODO should use most recently matched ID instead
         //*mm->mutable_position() = make_position(clipped_id, false, 0);
         int64_t next_id = clipped_id;
@@ -456,7 +451,6 @@
     }
 }
 }
-}
 
 
     /**
