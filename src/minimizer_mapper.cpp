--- conflicted
+++ resolved
@@ -322,29 +322,17 @@
         
         // Extend seed hits in the cluster into one or more gapless extensions
         vector<GaplessExtension> extensions = extender.extend(seed_matchings, aln.sequence());
-<<<<<<< HEAD
         // Find the best scoring extension
         vector<GaplessExtension> filtered_extensions;
         int32_t best_extension_score = 0;
         for (GaplessExtension& extension : extensions) {
             best_extension_score = max(best_extension_score, extension.score);
-=======
-        //Find the best scoring (best core length) extension
-        vector<GaplessExtension> filtered_extensions;
-        int best_extension_score = 0;
-        for (GaplessExtension& extension : extensions) {
-            best_extension_score = max(best_extension_score, (int)extension.core_length());
->>>>>>> b1255570
         }
         //Keep only the extensions whose score is within extension_score_threshold
         //of the best scoring extension
         for (GaplessExtension& extension : extensions) {
             if (extension_score_threshold == 0 || 
-<<<<<<< HEAD
                 extension.score > best_extension_score - extension_score_threshold) {
-=======
-                (int)extension.core_length() > best_extension_score - extension_score_threshold) {
->>>>>>> b1255570
                 filtered_extensions.push_back(std::move(extension));
             }
         }
