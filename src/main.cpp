#include <iostream>
#include <fstream>
#include <ctime>
#include <cstdio>
#include <getopt.h>
#include <sys/stat.h>
#include "gcsa.h"
// From gcsa2
#include "files.h"
#include "json2pb.h"
#include "vg.hpp"
#include "vg.pb.h"
#include "vg_set.hpp"
#include "index.hpp"
#include "mapper.hpp"
#include "Variant.h"
#include "Fasta.h"
#include "stream.hpp"
#include "alignment.hpp"
#include "convert.hpp"
#include "pileup.hpp"
#include "caller.hpp"
#include "deconstructor.hpp"
#include "vectorizer.hpp"
#include "sampler.hpp"
#include "filter.hpp"
#include "google/protobuf/stubs/common.h"
#include "progress_bar.hpp"
#include "vg_git_version.hpp"
#include "IntervalTree.h"

// Make sure the version macro is a thing
#ifndef VG_GIT_VERSION
    #define VG_GIT_VERSION "missing"
#endif

using namespace std;
using namespace google::protobuf;
using namespace vg;

void help_filter(char** argv) {
    cerr << "usage: " << argv[0] << " filter [options] <alignment.gam> > out.gam" << endl
         << "Filter low-scoring alignments using different heuristics." << endl
         << endl
         << "options:" << endl
         << "    -s, --min-secondary N   minimum score to keep secondary alignment [default=0]" << endl
         << "    -r, --min-primary N     minimum score to keep primary alignment [default=0]" << endl
         << "    -d, --min-sec-delta N   mininum (primary - secondary) score delta to keep secondary alignment [default=0]" << endl
         << "    -e, --min-pri-delta N   minimum (primary - secondary) score delta to keep primary alignment [default=0]" << endl
         << "    -f, --frac-score        normalize score based on length" << endl
         << "    -a, --frac-delta        use (secondary / primary) for delta comparisons" << endl
         << "    -u, --substitutions     use substitution count instead of score" << endl
         << "    -o, --max-overhang N    filter reads whose alignments begin or end with an insert > N [default=99999]" << endl
         << "    -x, --xg-name FILE      use this xg index (required for -R)" << endl
         << "    -R, --regions-file      only output alignments that intersect regions (BED file with 0-based coordinates expected)" << endl
         << "    -B, --output-basename   output to file(s) (required for -R).  The ith file will correspond to the ith BED region" << endl
         << "    -c, --context STEPS     expand the context of the subgraph this many steps when looking up chunks" << endl
         << "    -v, --verbose           print out statistics on numbers of reads filtered by what." << endl;
         
         
}

int main_filter(int argc, char** argv) {

    if (argc <= 2) {
        help_filter(argv);
        return 1;
    }

    double min_secondary = 0.;
    double min_primary = 0.;
    double min_sec_delta = 0.;
    double min_pri_delta = 0.;
    bool frac_score = false;
    bool frac_delta = false;
    bool sub_score = false;
    int max_overhang = 99999;
    string xg_name;
    string regions_file;
    string outbase;
    int context_size = 0;
    bool verbose = false;

    int c;
    optind = 2; // force optind past command positional arguments
    while (true) {
        static struct option long_options[] =
            {
                {"min-secondary", required_argument, 0, 's'},
                {"min-primary", required_argument, 0, 'r'},
                {"min-sec-delta", required_argument, 0, 'd'},
                {"min-pri-delta", required_argument, 0, 'e'},
                {"frac-score", required_argument, 0, 'f'},
                {"frac-delta", required_argument, 0, 'a'},
                {"substitutions", required_argument, 0, 'u'},
                {"max-overhang", required_argument, 0, 'o'},
                {"xg-name", required_argument, 0, 'x'},
                {"regions-file",  required_argument, 0, 'R'},
                {"output-basename",  required_argument, 0, 'B'},
                {"context",  required_argument, 0, 'c'},
                {"verbose",  no_argument, 0, 'v'},
                {0, 0, 0, 0}
            };

        int option_index = 0;
        c = getopt_long (argc, argv, "s:r:d:e:fauo:x:R:B:c:v",
                         long_options, &option_index);

        /* Detect the end of the options. */
        if (c == -1)
            break;

        switch (c)
        {
        case 's':
            min_secondary = atof(optarg);
            break;
        case 'r':
            min_primary = atof(optarg);
            break;
        case 'd':
            min_sec_delta = atof(optarg);
            break;
        case 'e':
            min_pri_delta = atof(optarg);
            break;
        case 'f':
            frac_score = true;
            break;
        case 'a':
            frac_delta = true;
            break;
        case 'u':
            sub_score = true;
            break;
        case 'o':
            max_overhang = atoi(optarg);
            break;
        case 'x':
            xg_name = optarg;
            break;
        case 'R':
            regions_file = optarg;
            break;
        case 'B':
            outbase = optarg;
            break;
        case 'c':
            context_size = atoi(optarg);
            break;
        case 'v':
            verbose = true;
            break;

        case 'h':
        case '?':
            /* getopt_long already printed an error message. */
            help_filter(argv);
            exit(1);
            break;

        default:
            abort ();
        }
    }
    
    // name helper for output
    function<string(int)> chunk_name = [&outbase](int num) -> string {
        stringstream ss;
        ss << outbase << "-" << num << ".gam";
        return ss.str();
    };

    // index regions by their inclusive ranges
    vector<Interval<int, int64_t> > interval_list;
    vector<Region> regions;
    // use strings instead of ofstreams because worried about too many handles
    vector<string> chunk_names;
    vector<bool> chunk_new; // flag if write or append

    // parse a bed, for now this is only way to do regions.  note
    // this operation converts from 0-based BED to 1-based inclusive VCF
    if (!regions_file.empty()) {
        if (outbase.empty()) {
            cerr << "-B option required with -R" << endl;
            exit(1);
        }
        parse_bed_regions(regions_file, regions);
        if (regions.empty()) {
            cerr << "No regions read from BED file, doing whole graph" << endl;
        }
    }

    // empty region, do everything
    if (regions.empty()) {
        // we handle empty intervals as special case when looking up, otherwise,
        // need to insert giant interval here.
        chunk_names.push_back(outbase.empty() ? "-" : chunk_name(0));
    }

    // otherwise, need to extract regions with xg
    else {
        if (xg_name.empty()) {
            cerr << "xg index required for -R option" << endl;
            exit(1);
        }
        // read the xg index
        ifstream xg_stream(xg_name);
        if(!xg_stream) {
            cerr << "Unable to open xg index: " << xg_name << endl;
            exit(1);
        }
        xg::XG xindex(xg_stream);

        // fill in the map using xg index
        // relies entirely on the assumption that are path chunks
        // are perfectly spanned by an id range
        for (int i = 0; i < regions.size(); ++i) {
            Graph graph;
            int rank = xindex.path_rank(regions[i].seq);
            int path_size = rank == 0 ? 0 : xindex.path_length(regions[i].seq);

            if (regions[i].start >= path_size) {
                cerr << "Unable to find region in index: " << regions[i].seq << ":" << regions[i].start
                     << "-" << regions[i].end << endl;
            } else {
                // clip region on end of path
                regions[i].end = min(path_size - 1, regions[i].end);
                // do path node query
                // convert to 0-based coordinates as this seems to be what xg wants
                xindex.get_path_range(regions[i].seq, regions[i].start - 1, regions[i].end - 1, graph);
                if (context_size > 0) {
                    xindex.expand_context(graph, context_size);
                }
            }
            // find node range of graph, without bothering to build vg indices..
            int64_t min_id = numeric_limits<int64_t>::max();
            int64_t max_id = 0;
            for (int j = 0; j < graph.node_size(); ++j) {
                min_id = min(min_id, (int64_t)graph.node(j).id());
                max_id = max(max_id, (int64_t)graph.node(j).id());
            }
            // map the chunk id to a name
            chunk_names.push_back(chunk_name(i));

            // map the node range to the chunk id.
            if (graph.node_size() > 0) {
                interval_list.push_back(Interval<int, int64_t>(min_id, max_id, i));
                assert(chunk_names.size() == i + 1);
            }
        }
    }

    // index chunk regions
    IntervalTree<int, int64_t> region_map(interval_list);

    // setup alignment stream
    if (optind >= argc) {
        help_filter(argv);
        return 1;
    }
    string alignments_file_name = argv[optind++];
    istream* alignment_stream = NULL;
    ifstream in;
    if (alignments_file_name == "-") {
        alignment_stream = &std::cin;
    } else {
        in.open(alignments_file_name);
        if (!in) {
            cerr << "error: input file " << alignments_file_name << " not found." << endl;
            exit(1);
        }
        alignment_stream = &in;
    }

    // which chunk(s) does a gam belong to?
    function<void(Alignment&, vector<int>&)> get_chunks = [&region_map, &regions](Alignment& aln, vector<int>& chunks) {
        // speed up case where no chunking
        if (regions.empty()) {
            chunks.push_back(0);
        } else {
            int64_t min_aln_id = numeric_limits<int64_t>::max();
            int64_t max_aln_id = -1;
            for (int i = 0; i < aln.path().mapping_size(); ++i) {
                const Mapping& mapping = aln.path().mapping(i);
                min_aln_id = min(min_aln_id, (int64_t)mapping.position().node_id());
                max_aln_id = max(max_aln_id, (int64_t)mapping.position().node_id());
            }
            vector<Interval<int, int64_t> > found_ranges;
            region_map.findOverlapping(min_aln_id, max_aln_id, found_ranges);
            for (auto& interval : found_ranges) {
                chunks.push_back(interval.value);
            }
        }
    };

    // buffered output (one buffer per chunk)
    vector<vector<Alignment> > buffer(chunk_names.size());
    int cur_buffer = -1;
    static const int buffer_size = 1000; // we let this be off by 1
    function<Alignment&(uint64_t)> write_buffer = [&buffer, &cur_buffer](uint64_t i) -> Alignment& {
        return buffer[cur_buffer][i];
    };
    // remember if write or append
    vector<bool> chunk_append(chunk_names.size(), false);

    // flush a buffer specified by cur_buffer to target in chunk_names, and clear it
    function<void()> flush_buffer = [&buffer, &cur_buffer, &write_buffer, &chunk_names, &chunk_append]() {
        ofstream outfile;
        auto& outbuf = chunk_names[cur_buffer] == "-" ? cout : outfile;
        if (chunk_names[cur_buffer] != "-") {
            outfile.open(chunk_names[cur_buffer], chunk_append[cur_buffer] ? ios::app : ios_base::out);
            chunk_append[cur_buffer] = true;
        }
        stream::write(outbuf, buffer[cur_buffer].size(), write_buffer);
        buffer[cur_buffer].clear();
    };

    // add alignment to all appropriate buffers, flushing as necessary
    // (note cur_buffer variable used here as a hack to specify which buffer is written to)
    function<void(Alignment&)> update_buffers = [&buffer, &cur_buffer, &region_map,
                                                 &write_buffer, &get_chunks, &flush_buffer](Alignment& aln) {
        vector<int> aln_chunks;
        get_chunks(aln, aln_chunks);
        for (auto chunk : aln_chunks) {
            buffer[chunk].push_back(aln);
            if (buffer[chunk].size() >= buffer_size) {
                // flush buffer
                cur_buffer = chunk;
                flush_buffer();
            }
        }
    };

    // keep track of how many reads were dropped by which option
    size_t pri_read_count = 0;
    size_t sec_read_count = 0;
    size_t sec_filtered_count = 0;
    size_t pri_filtered_count = 0;
    size_t min_sec_count = 0;
    size_t min_pri_count = 0;
    size_t min_sec_delta_count = 0;
    size_t min_pri_delta_count = 0;
    size_t max_sec_overhang_count = 0;
    size_t max_pri_overhang_count = 0;

    // for deltas, we keep track of last primary
    Alignment prev;
    bool prev_primary = false;
    bool keep_prev = true;
    double prev_score;

    // we assume that every primary alignment has 0 or 1 secondary alignment
    // immediately following in the stream
    function<void(Alignment&)> lambda = [&](Alignment& aln) {
        bool keep = true;
        double score = (double)aln.score();
        double denom = 2. * aln.sequence().length();
        // toggle substitution score
        if (sub_score == true) {
            // hack in ident to replace old counting logic.
            score = aln.identity() * aln.sequence().length();
            denom = aln.sequence().length();
            assert(score <= denom);
        }
        // toggle absolute or fractional score
        if (frac_score == true) {
            if (denom > 0.) {
                score /= denom;
            }
            else {
                assert(score == 0.);
            }
        }
        // compute overhang
        int overhang = 0;
        if (aln.path().mapping_size() > 0) {
            const auto& left_mapping = aln.path().mapping(0);
            if (left_mapping.edit_size() > 0) {
                overhang = left_mapping.edit(0).to_length() - left_mapping.edit(0).from_length();
            }
            const auto& right_mapping = aln.path().mapping(aln.path().mapping_size() - 1);
            if (right_mapping.edit_size() > 0) {
                const auto& edit = right_mapping.edit(right_mapping.edit_size() - 1);
                overhang = max(overhang, edit.to_length() - edit.from_length());
            }
        } else {
            overhang = aln.sequence().length();
        }

        if (aln.is_secondary()) {
            ++sec_read_count;
            assert(prev_primary && aln.name() == prev.name());
            double delta = prev_score - score;
            if (frac_delta == true) {
                delta = prev_score > 0 ? score / prev_score : 0.;
            }

            // filter (current) secondary
            keep = true;
            if (score < min_secondary) {
                ++min_sec_count;
                keep = false;
            }
            if (delta < min_sec_delta) {
                ++min_sec_delta_count;
                keep = false;
            }
            if (overhang > max_overhang) {
                ++max_sec_overhang_count;
                keep = false;
            }
            if (!keep) {
                ++sec_filtered_count;
            }

            // filter unfiltered previous primary
            if (keep_prev && delta < min_pri_delta) {
                ++min_pri_delta_count;
                ++pri_filtered_count;
                keep_prev = false;
            }
            // add to write buffer
            if (keep) {
                update_buffers(aln);
            }
            if (keep_prev) {
                update_buffers(prev);
            }

            // forget last primary
            prev_primary = false;
            prev_score = -1;
            keep_prev = false;

        } else {
            // this awkward logic where we keep the primary and write in the secondary
            // is because we can only stream one at a time with for_each, but we need
            // to look at pairs (if secondary exists)...
            ++pri_read_count;
            if (keep_prev) {
                update_buffers(prev);
            }

            prev_primary = true;
            prev_score = score;
            prev = aln;
            keep_prev = true;
            if (score < min_primary) {
                ++min_pri_count;
                keep_prev = false;
            }
            if (overhang > max_overhang) {
                ++max_pri_overhang_count;
                keep_prev = false;
            }
            if (!keep_prev) {
                ++pri_filtered_count;
            }
        }
    };
    stream::for_each(*alignment_stream, lambda);

    // flush buffer if trailing primary to keep
    if (keep_prev) {
        update_buffers(prev);
    }

    for (int i = 0; i < buffer.size(); ++i) {
        if (buffer[i].size() > 0) {
            cur_buffer = i;
            flush_buffer();
        }
    }
    
    if (verbose) {
        size_t tot_reads = pri_read_count + sec_read_count;
        size_t tot_filtered = pri_filtered_count + sec_filtered_count;
        cerr << "Total Filtered (primary):          " << pri_filtered_count << " / "
             << pri_read_count << endl
             << "Total Filtered (secondary):        " << sec_filtered_count << " / "
             << sec_read_count << endl
             << "Min Identity Filter (primary):     " << min_pri_count << endl
             << "Min Identity Filter (secondary):   " << min_sec_count << endl
             << "Min Delta Filter (primary):        " << min_pri_delta_count << endl
             << "Min Delta Filter (secondary):      " << min_sec_delta_count << endl
             << "Max Overhang Filter (primary):     " << max_pri_overhang_count << endl
             << "Max Overhang Filter (secondary):   " << max_sec_overhang_count << endl
             << endl;
    }

    return 0;
}

void help_validate(char** argv) {
    cerr << "usage: " << argv[0] << " validate [options] graph" << endl
        << "Validate the graph." << endl
        << endl
        << "options:" << endl
        << "    default: check all aspects of the graph, if options are specified do only those" << endl
        << "    -n, --nodes    verify that we have the expected number of nodes" << endl
        << "    -e, --edges    verify that the graph contains all nodes that are referred to by edges" << endl
        << "    -p, --paths    verify that contiguous path segments are connected by edges" << endl
        << "    -o, --orphans  verify that all nodes have edges" << endl;
}

int main_validate(int argc, char** argv) {

    if (argc <= 2) {
        help_validate(argv);
        return 1;
    }

    bool check_nodes = false;
    bool check_edges = false;
    bool check_orphans = false;
    bool check_paths = false;

    int c;
    optind = 2; // force optind past command positional argument
    while (true) {
        static struct option long_options[] =
        {
            {"help", no_argument, 0, 'h'},
            {"nodes", no_argument, 0, 'n'},
            {"edges", no_argument, 0, 'e'},
            {"paths", no_argument, 0, 'o'},
            {"orphans", no_argument, 0, 'p'},
            {0, 0, 0, 0}
        };

        int option_index = 0;
        c = getopt_long (argc, argv, "hneop",
                long_options, &option_index);

        // Detect the end of the options.
        if (c == -1)
            break;

        switch (c)
        {

            case 'n':
                check_nodes = true;
                break;

            case 'e':
                check_edges = true;
                break;

            case 'o':
                check_orphans = true;
                break;

            case 'p':
                check_paths = true;
                break;

            case 'h':
            case '?':
                help_validate(argv);
                exit(1);
                break;

            default:
                abort ();
        }
    }

    VG* graph;
    string file_name = argv[optind];
    if (file_name == "-") {
        graph = new VG(std::cin);
    } else {
        ifstream in;
        in.open(file_name.c_str());
        graph = new VG(in);
    }

    // if we chose a specific subset, do just them
    if (check_nodes || check_edges || check_orphans || check_paths) {
        if (graph->is_valid(check_nodes, check_edges, check_orphans, check_paths)) {
            return 0;
        } else {
            return 1;
        }
        // otherwise do everything
    } else if (graph->is_valid()) {
        return 0;
    } else {
        return 1;
    }
}

void help_scrub(char** argv){
    cerr << "usage: " << argv[0] << " scrub [options] <alignments.gam> > filtered.gam" << endl
        << "Filter alignments by various common metrics." << endl
        << endl
        << "options: " << endl
        << "  -d --depth <DEPTH>    filter any edits seen fewer than DEPTH times." << endl
        << "  -q --qual <QUAL>      filter edits with a per-base quality below <QUAL>" << endl
        << "  -a --average-qual <AQUAL>  filter alignments with an average quality below <AQUAL>" << endl
        << "  -w --window-size <WIN>     when filtering by average quality or average depth, use a sliding window if size <WIN>." << endl
        << "  -p --percent-identity <PCTID> remove alignments that arbelow <PCTID>" << endl
        << "  -r --remove-edits     scrub failing edits and return the modified original alignment" << endl
        << "               (default behavior: return an empty alignment if it fails any filter.)" << endl
        << "  -v --inverse          invert a filter so that failing alignments are returned (like grep -v)" << endl
        << "  -m --filter-matches   filter both mismatches to the graph and matches to the graph." << endl
        << "  -P --path-divergence  filter alignments that map across two distinct paths." << endl
        << "  -S --split-read <DIST>      filter alignments that are split across more than <DIST> bp." << endl
        << "  -R --reversing        filter alignments that have both forward and reverse segments." << endl
        << "  -C --soft-clip <CLIP>       filter alignments with more than <CLIP> bases hanging off their ends." << endl
        << "  -x --xg-index <INDEX> An xg index, required for path divergence" << endl

        << endl;
}

int main_scrub(int argc, char** argv){
    string alignment_file;
    int threads = 1;

    int min_depth = 0;
    int min_qual = 0;
    int soft_clip_limit = -1;
    int split_read_limit = -1;
    int sliding_window_length = -1;
    double min_percent_identity = 0.0;
    double min_avg_qual = 0.0;
    bool do_inverse = false;
    bool do_path_div = false;
    bool do_reversing = false;
    bool remove_failing_edits  = false;
    bool filter_matches = false;
    string xg_name;
    xg::XG* xg_index;

    if (argc <= 2){
        help_scrub(argv);
        exit(1);
    }
    int c;
    optind = 2; // force optind past command positional argument
    while (true) {
        static struct option long_options[] =
        {
            {"help", no_argument, 0, 'h'},
            {"depth", required_argument, 0, 'd'},
            {"quality", required_argument,0, 'q'},
            {"average-quality", required_argument, 0, 'a'},
            {"percent-identity", required_argument, 0, 'p'},
            {"remove-edits", no_argument, 0, 'r'},
            {"filter-matches", no_argument, 0, 'm'},
            {"path-divergence", no_argument, 0, 'P'},
            {"reversing", no_argument, 0, 'R'},
            {"soft-clip", required_argument, 0, 'C'},
            {"split-read", required_argument, 0, 'S'},
            {"inverse", no_argument, 0, 'v'},
            {"window-length", required_argument, 0, 'w'},
            {"threads", required_argument, 0, 't'},
            {"xg-index", required_argument, 0, 'x'},
            {0, 0, 0, 0}

        };
        int option_index = 0;
        c = getopt_long (argc, argv, "hvmxrRPd:p:q:a:w:C:S:t:",
                long_options, &option_index);

        // Detect the end of the options.
        if (c == -1)
            break;

        switch (c)
        {
            case '?':
            case 'h':
                help_scrub(argv);
                return 1;
            case 't':
                threads = atoi(optarg);
                break;
            case 'd':
                min_depth = atoi(optarg);
                break;
            case 'q':
                min_qual = atoi(optarg);
                break;
            case 'm':
                filter_matches = true;
                break;
            case 'a':
                min_avg_qual = atof(optarg);
                break;
            case 'x':
                xg_name = optarg;
                break;
            case 'p':
                min_percent_identity = atof(optarg);
                break;
            case 'r':
                remove_failing_edits = true;
                break;
            case 'S':
                split_read_limit = atoi(optarg);
                break;
            case 'C':
                soft_clip_limit = atoi(optarg);
                break;
            case 'P':
                do_path_div = true;
                break;
            case 'R':
                do_reversing = true;
                break;
            case 'w':
                sliding_window_length = atoi(optarg);
                break;
            case 'v':
                do_inverse = true;
                break;
            default:
                abort();
        }
    }

   omp_set_num_threads(threads);

    alignment_file = argv[optind];

    vector<Alignment> buffer;
    static const int buffer_size = 1000; // we let this be off by 1
    function<Alignment&(uint64_t)> write_buffer = [&buffer](uint64_t i) -> Alignment& {
        return buffer[i];
    };

    Filter ff = Filter();
    ff.set_min_depth(min_depth);
    ff.set_min_qual(min_qual);
    ff.set_min_percent_identity(min_percent_identity);

    ff.set_remove_failing_edits(remove_failing_edits);
    ff.set_inverse(do_inverse);
    ff.set_filter_matches(filter_matches);

    ff.set_avg_qual(min_avg_qual);
    ff.set_window_length(sliding_window_length);
    ff.set_soft_clip_limit(soft_clip_limit);
    ff.set_split_read_limit(split_read_limit);
    ff.set_reversing(do_reversing);

    if (do_path_div && xg_name.empty()){
        cerr << "Error: an xg index must be provided for path divergence filtering." << endl;
        return 1;
    }
    ff.set_path_divergence(do_path_div);
    if (!xg_name.empty()){
        ifstream in(xg_name);
        xg_index = new xg::XG(in);
        ff.set_my_xg_idx(xg_index);
    }

    std::function<void(Alignment&)> qual_fil = [&ff, &buffer](Alignment& aln){
        aln = ff.qual_filter(aln);
        if (aln.sequence().size() > 0){
          buffer.push_back(aln);
        }
    };

    /**
     * Depth and (later) average depth should be done in serial.
     */
    std::function<void(Alignment&)> serial_filters_lambda = [&ff, &buffer](Alignment& aln){
       if (ff.get_min_depth() > 0){
            aln = ff.depth_filter(aln);
       }


       if (aln.sequence().size() > 0){
            buffer.push_back(aln);
       }

    };

    /**
     * Quality, average quality, soft clipping, reversing, split_read, percent identity, and path
     * divergence can likely all safely be done in parallel.
     */
    std::function<void(Alignment&)> parallel_filters_lambda = [&ff, &buffer](Alignment& aln){
        if (ff.get_min_depth() >= 0){
            aln = ff.depth_filter(aln);
        }
        if (ff.get_min_qual() > 0){
            aln = ff.qual_filter(aln);
        }
        if (ff.get_do_reversing()){
            aln = ff.reversing_filter(aln);
        }
        if (ff.get_soft_clip_limit() > 0){
            aln = ff.soft_clip_filter(aln);
        }
        if (ff.get_split_read_limit() > 0){
            aln = ff.split_read_filter(aln);
        }
        if (ff.get_do_path_divergence()){
            aln = ff.path_divergence_filter(aln);
        }
        if (ff.get_min_avg_qual() > 0.0){
            aln = ff.avg_qual_filter(aln);
        }
        if (ff.get_min_percent_identity() > 0.0){
            aln = ff.percent_identity_filter(aln);
        }


        if (aln.sequence().size() > 0){
            buffer.push_back(aln);
        }
    };


    if (alignment_file == "-"){
        //stream::for_each(cin, serial_filters_lambda);
        stream::for_each_parallel(cin, parallel_filters_lambda);
    }
    else{
        ifstream in;
        in.open(alignment_file);
        if (in.good()){
            stream::for_each(in, serial_filters_lambda);
            stream::for_each(in, parallel_filters_lambda);

        }
        else{
            cerr << "Could not open " << alignment_file << endl;
            help_filter(argv);
        }
    }

    if (buffer.size() > 0) {
        stream::write(cout, buffer.size(), write_buffer);
        buffer.clear();
    }

    return 0;
}

void help_vectorize(char** argv){
    cerr << "usage: " << argv[0] << " vectorize [options] -x <index.xg> <alignments.gam>" << endl

         << "Vectorize a set of alignments to a variety of vector formats." << endl
         << endl
         << "options: " << endl
         << "  -x --xg FILE       An xg index for the graph of interest" << endl
         << "  -g --gcsa FILE     A gcsa2 index to use if generating MEM sketches" << endl
         << "  -l --aln-label LABEL   Rename every alignment to LABEL when outputting alignment name." << endl
         << "  -f --format        Tab-delimit output so it can be used in R." << endl
         << "  -A --annotate      Create a header with each node/edge's name and a column with alignment names." << endl
         << "  -a --a-hot         Instead of a 1-hot, output a vector of {0|1|2} for covered, reference, or alt." << endl
         << "  -w --wabbit        Output a format that's friendly to vowpal wabbit" << endl
         << "  -m --mem-sketch    Generate a MEM sketch of a given read based on the GCSA" << endl
         << "  -i --identity-hot  Output a score vector based on percent identity and coverage" << endl
         << endl;
}

int main_vectorize(int argc, char** argv){

    string xg_name;
    string aln_label = "";
    string gcsa_name;
    bool format = false;
    bool show_header = false;
    bool map_alns = false;
    bool annotate = false;
    bool a_hot = false;
    bool output_wabbit = false;
    bool use_identity_hot = false;
    bool mem_sketch = false;

    if (argc <= 2) {
        help_vectorize(argv);
        return 1;
    }

    int c;
    optind = 2; // force optind past command positional argument
    while (true) {
        static struct option long_options[] =
        {
            {"help", no_argument, 0, 'h'},
            {"annotate", no_argument, 0, 'A'},
            {"xg", required_argument,0, 'x'},
            {"gcsa", required_argument,0, 'g'},
            {"threads", required_argument, 0, 't'},
            {"format", no_argument, 0, 'f'},
            {"a-hot", no_argument, 0, 'a'},
            {"wabbit", no_argument, 0, 'w'},
            {"mem-sketch", no_argument, 0, 'm'},
            {"identity-hot", no_argument, 0, 'i'},
            {"aln-label", required_argument, 0, 'l'},
            {0, 0, 0, 0}

        };
        int option_index = 0;
        c = getopt_long (argc, argv, "Aaihwfmx:g:l:",
                long_options, &option_index);

        // Detect the end of the options.
        if (c == -1)
            break;

        switch (c)
        {
 /*           case '?':
            case 'h':
                help_vectorize(argv);
                return 1;
            case 'x':
                xg_name = optarg;
                break;
            case 'a':
                a_hot = true;
                break;
            case 'w':
                output_wabbit = true;
                break; */
            case 'l':
                aln_label = optarg;
                break;/*
            case 'i':
                use_identity_hot = true;
                break;
            case 'f':
                format = true;
                break;
            case 'A':
                annotate = true;
                format = true;
                break;
            default:
                abort();
*/
        case '?':
        case 'h':
            help_vectorize(argv);
            return 1;
        case 'x':
            xg_name = optarg;
            break;
        case 'g':
            gcsa_name = optarg;
            break;
        case 'm':
            mem_sketch = true;
            break;
        case 'a':
            a_hot = true;
            break;
        case 'w':
            output_wabbit = true;
            break;
        case 'i':
            use_identity_hot = true;
            break;
        case 'f':
            format = true;
            break;
        case 'A':
            annotate = true;
            format = true;
            break;
        default:
            abort();
        }
    }

    xg::XG* xg_index;
    if (!xg_name.empty()) {
        ifstream in(xg_name);
        xg_index = new xg::XG(in);
    }
    else{
        cerr << "No XG index given. An XG index must be provided." << endl;
        exit(1);
    }

    gcsa::GCSA gcsa_index;
    gcsa::LCPArray lcp_index;
    if (!gcsa_name.empty()) {
        ifstream in_gcsa(gcsa_name.c_str());
        gcsa_index.load(in_gcsa);
        // default LCP is the gcsa base name +.lcp
        string lcp_in = gcsa_name + ".lcp";
        ifstream in_lcp(lcp_in.c_str());
        lcp_index.load(in_lcp);
    }

    Mapper mapper;
    if (mem_sketch) {
        if (gcsa_name.empty()) {
            cerr << "[vg vectorize] error : an xg index and gcsa index are required when making MEM sketches" << endl;
            return 1;
        } else {
            mapper.gcsa = &gcsa_index;
            mapper.lcp = &lcp_index;            
        }
    }
 
    Vectorizer vz(xg_index);
    string alignment_file = argv[optind];

    //Generate a 1-hot coverage vector for graph entities.
    function<void(Alignment&)> lambda = [&vz, &mapper, use_identity_hot, output_wabbit, aln_label, mem_sketch, format, a_hot](Alignment& a){
        //vz.add_bv(vz.alignment_to_onehot(a));
        //vz.add_name(a.name());
        if (a_hot) {
            vector<int> v = vz.alignment_to_a_hot(a);
            if (output_wabbit){
                cout << vz.wabbitize(aln_label == "" ? a.name() : aln_label, v) << endl;
            }
            else if (format){
                cout << a.name() << "\t" << vz.format(v) << endl;
            } else{
                cout << v << endl;
            }
        }
        else if (use_identity_hot){
            vector<double> v = vz.alignment_to_identity_hot(a);
            if (output_wabbit){
                cout << vz.wabbitize(aln_label == "" ? a.name() : aln_label, v) << endl;
            }
            else if (format){
                cout << a.name() << "\t" << vz.format(v) << endl;
            }
            else {
                cout << vz.format(v) << endl;
            }
        
        } else if (mem_sketch) {
            // get the mems
            map<string, int> mem_to_count;
            auto mems = mapper.find_smems(a.sequence());
            for (auto& mem : mems) {
                mem_to_count[mem.sequence()]++;
            }
            cout << " |info count:" << mems.size() << " unique:" << mem_to_count.size();
            cout << " |mems";
            for (auto m : mem_to_count) {
                cout << " " << m.first << ":" << m.second;
            }
            cout << endl;
        } else {
            bit_vector v = vz.alignment_to_onehot(a);
            if (format) {
                cout << a.name() << "\t" << vz.format(v) << endl;
            } else{
                cout << v << endl;
            }
        }
    };
    if (alignment_file == "-"){
        stream::for_each(cin, lambda);
    }
    else{
        ifstream in;
        in.open(alignment_file);
        if (in.good()){
            stream::for_each(in, lambda);
        }
    }



    return 0;
}

void help_compare(char** argv) {
    cerr << "usage: " << argv[0] << " compare [options] graph1 graph2" << endl
        << "Compare kmer sets of two graphs" << endl
        << endl
        << "options:" << endl
        << "    -d, --db-name1 FILE  use this db for graph1 (defaults to <graph1>.index/)" << endl
        << "    -e, --db-name2 FILE  use this db for graph2 (defaults to <graph1>.index/)" << endl
        << "    -t, --threads N      number of threads to use" << endl;
}

int main_compare(int argc, char** argv) {

    if (argc <= 3) {
        help_compare(argv);
        return 1;
    }

    string db_name1;
    string db_name2;
    int num_threads = 1;

    int c;
    optind = 2; // force optind past command positional argument
    while (true) {
        static struct option long_options[] =
        {
            {"help", no_argument, 0, 'h'},
            {"db-name1", required_argument, 0, 'd'},
            {"db-name2", required_argument, 0, 'e'},
            {"threads", required_argument, 0, 't'},
            {0, 0, 0, 0}
        };

        int option_index = 0;
        c = getopt_long (argc, argv, "hd:e:t:",
                long_options, &option_index);

        // Detect the end of the options.
        if (c == -1)
            break;

        switch (c)
        {

            case 'd':
                db_name1 = optarg;
                break;

            case 'e':
                db_name2 = optarg;
                break;

            case 't':
                num_threads = atoi(optarg);
                break;

            case 'h':
            case '?':
                help_compare(argv);
                exit(1);
                break;

            default:
                abort ();
        }
    }

    omp_set_num_threads(num_threads);

    string file_name1 = argv[optind++];
    string file_name2 = argv[optind];

    if (db_name1.empty()) {
        db_name1 = file_name1;
    }
    if (db_name2.empty()) {
        db_name2 = file_name2;
    }

    // Note: only supporting rocksdb index for now.

    Index index1;
    index1.open_read_only(db_name1);

    Index index2;
    index2.open_read_only(db_name2);

    pair<int64_t, int64_t> index1_vs_index2;
    pair<int64_t, int64_t> index2_vs_index1;

    // Index::compare is not parallel, but at least we can do the
    // two directions at the same time...
#pragma omp parallel sections
    {
#pragma omp section
        {
            index1_vs_index2 = index1.compare_kmers(index2);
        }
#pragma omp section
        {
            index2_vs_index1 = index2.compare_kmers(index1);
        }
    }
    {// <-- for emacs
        assert(index1_vs_index2.first == index2_vs_index1.first);

        int64_t db1_count = index1_vs_index2.first + index1_vs_index2.second;
        int64_t db2_count = index2_vs_index1.first + index2_vs_index1.second;
        int64_t db1_only = index1_vs_index2.second;
        int64_t db2_only = index2_vs_index1.second;
        int64_t db1_and_db2 = index1_vs_index2.first;
        int64_t db1_or_db2 = db1_only + db2_only + db1_and_db2;

        cout << "{\n"
            << "\"db1_path\": " << "\"" << db_name1 << "\"" << ",\n"
            << "\"db2_path\": " << "\"" << db_name2 << "\"" << ",\n"
            << "\"db1_total\": " << db1_count << ",\n"
            << "\"db2_total\": " << db2_count << ",\n"
            << "\"db1_only\": " << db1_only << ",\n"
            << "\"db2_only\": " << db2_only << ",\n"
            << "\"intersection\": " << db1_and_db2 << ",\n"
            << "\"union\": " << db1_or_db2 << "\n"
            << "}" << endl;
    }
    return 0;
}

void help_call(char** argv) {
    cerr << "usage: " << argv[0] << " call [options] <graph.vg> <pileup.vgpu> > sample_graph.vg" << endl
         << "Compute SNPs from pilup data (prototype! for evaluation only). " << endl
         << endl
         << "options:" << endl
         << "    -d, --min_depth         minimum depth of pileup (default=" << Caller::Default_min_depth <<")" << endl
         << "    -e, --max_depth         maximum depth of pileup (default=" << Caller::Default_max_depth <<")" << endl
         << "    -s, --min_support       minimum number of reads required to support snp (default=" << Caller::Default_min_support <<")" << endl
         << "    -f, --min_frac          minimum percentage of reads required to support snp(default=" << Caller::Default_min_frac <<")" << endl
         << "    -r, --het_prior         prior for heterozygous genotype (default=" << Caller::Default_het_prior <<")" << endl
         << "    -q, --default_read_qual phred quality score to use if none found in the pileup (default="
         << (int)Caller::Default_default_quality << ")" << endl
         << "    -b, --max_strand_bias N limit to absolute difference between 0.5 and proportion of supporting reads on reverse strand. (default=" << Caller::Default_max_strand_bias << ")" << endl
         << "    -l, --leave_uncalled    leave un-called graph regions in output, producing augmented graph" << endl
         << "    -c, --calls TSV         write extra call information in TSV (must use with -l)" << endl
         << "    -a, --link-alts         add all possible edges between adjacent alts" << endl       
         << "    -j, --json              output in JSON" << endl
         << "    -p, --progress          show progress" << endl
         << "    -t, --threads N         number of threads to use" << endl;
}

int main_call(int argc, char** argv) {

    if (argc <= 3) {
        help_call(argv);
        return 1;
    }

    double het_prior = Caller::Default_het_prior;
    int min_depth = Caller::Default_min_depth;
    int max_depth = Caller::Default_max_depth;
    int min_support = Caller::Default_min_support;
    double min_frac = Caller::Default_min_frac;
    int default_read_qual = Caller::Default_default_quality;
    double max_strand_bias = Caller::Default_max_strand_bias;
    bool leave_uncalled = false;
    string calls_file;
    bool bridge_alts = false;
    bool output_json = false;
    bool show_progress = false;
    int thread_count = 1;

    int c;
    optind = 2; // force optind past command positional arguments
    while (true) {
        static struct option long_options[] =
            {
                {"min_depth", required_argument, 0, 'd'},
                {"max_depth", required_argument, 0, 'e'},
                {"min_support", required_argument, 0, 's'},
                {"min_frac", required_argument, 0, 'f'},
                {"default_read_qual", required_argument, 0, 'q'},
                {"max_strand_bias", required_argument, 0, 'b'},
                {"leave_uncalled", no_argument, 0, 'l'},
                {"calls", required_argument, 0, 'c'},
                {"link-alts", no_argument, 0, 'a'},
                {"json", no_argument, 0, 'j'},
                {"progress", no_argument, 0, 'p'},
                {"het_prior", required_argument, 0, 'r'},
                {"threads", required_argument, 0, 't'},
                {0, 0, 0, 0}
            };

        int option_index = 0;
        c = getopt_long (argc, argv, "d:e:s:f:q:b:lc:ajpr:t:",
                         long_options, &option_index);

        /* Detect the end of the options. */
        if (c == -1)
            break;

        switch (c)
        {
        case 'd':
            min_depth = atoi(optarg);
            break;
        case 'e':
            max_depth = atoi(optarg);
            break;
        case 's':
            min_support = atoi(optarg);
            break;
        case 'f':
            min_frac = atof(optarg);
            break;
        case 'q':
            default_read_qual = atoi(optarg);
            break;
        case 'b':
            max_strand_bias = atof(optarg);
            break;
        case 'l':
            leave_uncalled = true;
            break;
        case 'c':
            calls_file = optarg;
            break;
        case 'j':
            output_json = true;
            break;
        case 'p':
            show_progress = true;
            break;
        case 'r':
            het_prior = atof(optarg);
            break;
        case 't':
            thread_count = atoi(optarg);
            break;
        case 'a':
            bridge_alts = true;
            break;            
        case 'h':
        case '?':
            /* getopt_long already printed an error message. */
            help_call(argv);
            exit(1);
            break;
        default:
          abort ();
        }
    }
    omp_set_num_threads(thread_count);
    thread_count = get_thread_count();

    if (!leave_uncalled && !calls_file.empty()) {
        cerr << "-c can only be used with -l";
        exit(1);
    }

    // read the graph
    if (optind >= argc) {
        help_call(argv);
        return 1;
    }
    if (show_progress) {
        cerr << "Reading input graph" << endl;
    }
    VG* graph;
    string graph_file_name = argv[optind++];
    if (graph_file_name == "-") {
        graph = new VG(std::cin);
    } else {
        ifstream in;
        in.open(graph_file_name.c_str());
        if (!in) {
            cerr << "error: input file " << graph_file_name << " not found." << endl;
            exit(1);
        }
        graph = new VG(in);
    }

    // setup pileup stream
    if (optind >= argc) {
        help_call(argv);
        return 1;
    }
    string pileup_file_name = argv[optind];
    istream* pileup_stream = NULL;
    ifstream in;
    if (pileup_file_name == "-") {
        if (graph_file_name == "-") {
            cerr << "error: graph and pileup can't both be from stdin." << endl;
            exit(1);
        }
        pileup_stream = &std::cin;
    } else {
        in.open(pileup_file_name);
        if (!in) {
            cerr << "error: input file " << pileup_file_name << " not found." << endl;
            exit(1);
        }
        pileup_stream = &in;
    }

    ofstream* text_file_stream = NULL;
    if (!calls_file.empty()) {
        text_file_stream = new ofstream(calls_file.c_str());
        if (!text_file_stream) {
            cerr << "error: calls file " << calls_file << " cannot be opened for writing." << endl;
        }
    }

    // compute the variants.
    if (show_progress) {
        cerr << "Computing variants" << endl;
    }
    Caller caller(graph,
                  het_prior, min_depth, max_depth, min_support,
                  min_frac, Caller::Default_min_log_likelihood,
                  leave_uncalled, default_read_qual, max_strand_bias,
                  text_file_stream, bridge_alts);

    function<void(Pileup&)> lambda = [&caller](Pileup& pileup) {
        for (int i = 0; i < pileup.node_pileups_size(); ++i) {
            caller.call_node_pileup(pileup.node_pileups(i));
        }
        for (int i = 0; i < pileup.edge_pileups_size(); ++i) {
            caller.call_edge_pileup(pileup.edge_pileups(i));
        }
    };
    stream::for_each(*pileup_stream, lambda);

    // map the edges from original graph
    if (show_progress) {
        cerr << "Mapping edges into call graph" << endl;
    }
    caller.update_call_graph();

    // map the paths from the original graph
    if (leave_uncalled) {
        if (show_progress) {
            cerr << "Mapping paths into call graph" << endl;
        }
        caller.map_paths();
    }

    // write the call graph
    if (show_progress) {
        cerr << "Writing call graph" << endl;
    }
    caller.write_call_graph(cout, output_json);

    // close text file
    if (text_file_stream != NULL) {
        delete text_file_stream;
    }

    return 0;
}

void help_pileup(char** argv) {
    cerr << "usage: " << argv[0] << " pileup [options] <graph.vg> <alignment.gam> > out.vgpu" << endl
         << "Calculate pileup for each position in graph and output in VG Pileup format (list of protobuf NodePileups)." << endl
         << endl
         << "options:" << endl
         << "    -j, --json              output in JSON" << endl
         << "    -q, --min-quality N     ignore bases with PHRED quality < N (default=0)" << endl
         << "    -m, --max-mismatches N  ignore bases with > N mismatches within window centered on read (default=1)" << endl
         << "    -w, --window-size N     size of window to apply -m option (default=0)" << endl
         << "    -d, --max-depth N       maximum depth pileup to create (further maps ignored) (default=1000)" << endl
         << "    -p, --progress          show progress" << endl
         << "    -t, --threads N         number of threads to use" << endl
         << "    -v, --verbose           print stats on bases filtered" << endl;
}

int main_pileup(int argc, char** argv) {

    if (argc <= 3) {
        help_pileup(argv);
        return 1;
    }

    bool output_json = false;
    bool show_progress = false;
    int thread_count = 1;
    int min_quality = 0;
    int max_mismatches = 1;
    int window_size = 0;
    int max_depth = 1000; // used to prevent protobuf messages getting to big
    bool verbose = false;

    int c;
    optind = 2; // force optind past command positional arguments
    while (true) {
        static struct option long_options[] =
            {
                {"json", required_argument, 0, 'j'},
                {"min-quality", required_argument, 0, 'q'},
                {"max-mismatches", required_argument, 0, 'm'},
                {"window-size", required_argument, 0, 'w'},
                {"progress", required_argument, 0, 'p'},
                {"max-depth", max_depth, 0, 'd'},
                {"threads", required_argument, 0, 't'},
                {"verbose", no_argument, 0, 'v'},
                {0, 0, 0, 0}
            };

        int option_index = 0;
        c = getopt_long (argc, argv, "jq:m:w:pd:t:v",
                         long_options, &option_index);

        /* Detect the end of the options. */
        if (c == -1)
            break;

        switch (c)
        {
        case 'j':
            output_json = true;
            break;
        case 'q':
            min_quality = atoi(optarg);
            break;
        case 'm':
            max_mismatches = atoi(optarg);
            break;
        case 'w':
            window_size = atoi(optarg);
            break;
        case 'd':
            max_depth = atoi(optarg);
            break;            
        case 'p':
            show_progress = true;
            break;
        case 't':
            thread_count = atoi(optarg);
            break;
        case 'v':
            verbose = true;
            break;            
        case 'h':
        case '?':
            /* getopt_long already printed an error message. */
            help_pileup(argv);
            exit(1);
            break;
        default:
          abort ();
        }
    }
    omp_set_num_threads(thread_count);
    thread_count = get_thread_count();

    // read the graph
    if (show_progress) {
        cerr << "Reading input graph" << endl;
    }
    VG* graph;
    string graph_file_name = argv[optind++];
    if (graph_file_name == "-") {
        graph = new VG(std::cin);
    } else {
        ifstream in;
        in.open(graph_file_name.c_str());
        if (!in) {
            cerr << "error: input file " << graph_file_name << " not found." << endl;
            exit(1);
        }
        graph = new VG(in);
    }

    // setup alignment stream
    string alignments_file_name = argv[optind++];
    istream* alignment_stream = NULL;
    ifstream in;
    if (alignments_file_name == "-") {
        if (graph_file_name == "-") {
            cerr << "error: graph and alignments can't both be from stdin." << endl;
            exit(1);
        }
        alignment_stream = &std::cin;
    } else {
        in.open(alignments_file_name);
        if (!in) {
            cerr << "error: input file " << alignments_file_name << " not found." << endl;
            exit(1);
        }
        alignment_stream = &in;
    }

    // compute the pileups.
    if (show_progress) {
        cerr << "Computing pileups" << endl;
    }
    vector<Pileups> pileups(thread_count, Pileups(graph, min_quality, max_mismatches, window_size, max_depth));
    function<void(Alignment&)> lambda = [&pileups, &graph](Alignment& aln) {
        int tid = omp_get_thread_num();
        pileups[tid].compute_from_alignment(aln);
    };
    stream::for_each_parallel(*alignment_stream, lambda);

    // single-threaded (!) merge
    if (show_progress && pileups.size() > 1) {
        cerr << "Merging pileups" << endl;
    }
    for (int i = 1; i < pileups.size(); ++i) {
        pileups[0].merge(pileups[i]);
    }

    // spit out the pileup
    if (show_progress) {
        cerr << "Writing pileups" << endl;
    }
    if (output_json == false) {
        pileups[0].write(std::cout);
    } else {
        pileups[0].to_json(std::cout);
    }

    delete graph;

    // number of bases filtered
    if (verbose) {
        cerr << "Bases filtered by min. quality: " << pileups[0]._min_quality_count << endl
             << "Bases filtered by max mismatch: " << pileups[0]._max_mismatch_count << endl
             << "Total bases:                    " << pileups[0]._bases_count << endl << endl;
    }

    return 0;
}

void help_msga(char** argv) {
    cerr << "usage: " << argv[0] << " msga [options] >graph.vg" << endl
         << "Multiple sequence / graph aligner." << endl
         << endl
         << "options:" << endl
         << "inputs:" << endl
         << "    -f, --from FILE         use sequences in (fasta) FILE" << endl
         << "    -n, --name NAME         include this sequence" << endl
         << "                             (If any --name is specified, use only" << endl
         << "                              specified sequences from FASTA files.)" << endl
         << "    -b, --base NAME         use this sequence as the graph basis if graph is empty" << endl
         << "    -s, --seq SEQUENCE      literally include this sequence" << endl
         << "    -g, --graph FILE        include this graph" << endl
         << "local alignment parameters:" << endl
         << "    -a, --match N         use this match score (default: 1)" << endl
         << "    -i, --mismatch N      use this mismatch penalty (default: 4)" << endl
         << "    -o, --gap-open N      use this gap open penalty (default: 6)" << endl
         << "    -e, --gap-extend N    use this gap extension penalty (default: 1)" << endl
         << "mem mapping:" << endl
         << "    -L, --min-mem-length N  ignore SMEMs shorter than this length (default: 0/unset)" << endl
         << "    -Y, --max-mem-length N  ignore SMEMs longer than this length by stopping backward search (default: 0/unset)" << endl
         << "    -H, --hit-max N         SMEMs which have >N hits in our index (default: 100)" << endl
         << "    -c, --context-depth N   follow this many steps out from each subgraph for alignment (default: 7)" << endl
         << "    -T, --thread-ex N       cluster nodes when successive ids are within this distance (default: 10)" << endl
         << "    -P, --min-identity N    accept alignment only if the alignment-based identity is >= N (default: 0.75)" << endl
         << "    -B, --band-width N      use this bandwidth when mapping (default: 256)" << endl
         << "    -G, --greedy-accept     if a tested alignment achieves -S identity don't try clusters with fewer hits" << endl
         << "    -S, --accept-identity N accept early alignment if the alignment identity is >= N and -G is set" << endl
         << "    -M, --max-attempts N    only attempt the N best subgraphs ranked by SMEM support (default: 10)" << endl
         << "    -q, --max-target-x N    skip cluster subgraphs with length > N*read_length (default: 100; 0=unset)" << endl
         << "    -I, --max-multimaps N   if N>1, keep N best mappings of each band, resolve alignment by DP (default: 1)" << endl
         << "index generation:" << endl
         << "    -K, --idx-kmer-size N   use kmers of this size for building the GCSA indexes (default: 16)" << endl
         << "    -O, --idx-no-recomb     index only embedded paths, not recombinations of them" << endl
         << "    -E, --idx-edge-max N    reduce complexity of graph indexed by GCSA using this edge max (default: off)" << endl
         << "    -Q, --idx-prune-subs N  prune subgraphs shorter than this length from input graph to GCSA (default: off)" << endl
         << "    -m, --node-max N        chop nodes to be shorter than this length (default: 2* --idx-kmer-size)" << endl
         << "    -X, --idx-doublings N   use this many doublings when building the GCSA indexes (default: 2)" << endl
         << "graph normalization:" << endl
         << "    -N, --normalize         normalize the graph after assembly" << endl
         << "    -z, --allow-nonpath     don't remove parts of the graph that aren't in the paths of the inputs" << endl
         << "    -C, --circularize       the input sequences are from circular genomes, circularize them after inclusion" << endl
         << "generic parameters:" << endl
         << "    -D, --debug             print debugging information about construction to stderr" << endl
         << "    -A, --debug-align       print debugging information about alignment to stderr" << endl
         << "    -t, --threads N         number of threads to use" << endl
         << endl
         << "Construct a multiple sequence alignment from all sequences in the" << endl
         << "input fasta-format files, graphs, and sequences. Uses the MEM mapping algorithm." << endl
         << endl
         << "Emits the resulting MSA as a (vg-format) graph." << endl;
}

int main_msga(int argc, char** argv) {

    if (argc == 2) {
        help_msga(argv);
        return 1;
    }

    vector<string> fasta_files;
    set<string> seq_names;
    vector<string> sequences;
    vector<string> graph_files;
    string base_seq_name;
    int idx_kmer_size = 16;
    int idx_doublings = 2;
    int hit_max = 100;
    int max_attempts = 10;
    // if we set this above 1, we use a dynamic programming process to determine the
    // optimal alignment through a series of bands based on a proximity metric
    int max_multimaps = 1;
    // if this is set too low, we may miss optimal alignments
    int context_depth = 7;
    // same here; initial clustering
    int thread_extension = 10;
    float min_identity = 0.75;
    int band_width = 256;
    size_t doubling_steps = 2;
    bool debug = false;
    bool debug_align = false;
    size_t node_max = 0;
    int alignment_threads = 1;
    int edge_max = 0;
    int subgraph_prune = 0;
    bool normalize = false;
    bool allow_nonpath = false;
    int iter_max = 1;
    int max_mem_length = 0;
    int min_mem_length = 0;
    bool greedy_accept = false;
    float accept_identity = 0;
    int max_target_factor = 100;
    bool idx_path_only = false;
    int match = 1;
    int mismatch = 4;
    int gap_open = 6;
    int gap_extend = 1;
    bool circularize = false;

    int c;
    optind = 2; // force optind past command positional argument
    while (true) {
        static struct option long_options[] =

            {
                {"help", no_argument, 0, 'h'},
                {"from", required_argument, 0, 'f'},
                {"name", required_argument, 0, 'n'},
                {"seq", required_argument, 0, 's'},
                {"graph", required_argument, 0, 'g'},
                {"base", required_argument, 0, 'b'},
                {"idx-kmer-size", required_argument, 0, 'K'},
                {"idx-no-recomb", no_argument, 0, 'O'},
                {"idx-doublings", required_argument, 0, 'X'},
                {"band-width", required_argument, 0, 'B'},
                {"debug", no_argument, 0, 'D'},
                {"debug-align", no_argument, 0, 'A'},
                {"context-depth", required_argument, 0, 'c'},
                {"min-identity", required_argument, 0, 'P'},
                {"idx-edge-max", required_argument, 0, 'E'},
                {"idx-prune-subs", required_argument, 0, 'Q'},
                {"normalize", no_argument, 0, 'N'},
                {"allow-nonpath", no_argument, 0, 'z'},
                {"min-mem-length", required_argument, 0, 'L'},
                {"max-mem-length", required_argument, 0, 'Y'},
                {"hit-max", required_argument, 0, 'H'},
                {"threads", required_argument, 0, 't'},
                {"node-max", required_argument, 0, 'm'},
                {"greedy-accept", no_argument, 0, 'G'},
                {"accept-identity", required_argument, 0, 'S'},
                {"max-attempts", required_argument, 0, 'M'},
                {"thread-ex", required_argument, 0, 'T'},
                {"max-target-x", required_argument, 0, 'q'},
                {"max-multimaps", required_argument, 0, 'I'},
                {"match", required_argument, 0, 'a'},
                {"mismatch", required_argument, 0, 'i'},
                {"gap-open", required_argument, 0, 'o'},
                {"gap-extend", required_argument, 0, 'e'},
                {"circularize", no_argument, 0, 'C'},
                {0, 0, 0, 0}
            };

        int option_index = 0;
        c = getopt_long (argc, argv, "hf:n:s:g:b:K:X:B:DAc:P:E:Q:NzI:L:Y:H:t:m:GS:M:T:q:OI:a:i:o:e:C",
                         long_options, &option_index);

        // Detect the end of the options.
        if (c == -1)
            break;

        switch (c)
        {

        case 'L':
            min_mem_length = atoi(optarg);
            break;

        case 'Y':
            max_mem_length = atoi(optarg);
            break;

        case 'H':
            hit_max = atoi(optarg);
            break;

        case 'I':
            max_multimaps = atoi(optarg);
            break;

        case 'q':
            max_target_factor = atoi(optarg);
            break;

        case 'M':
            max_attempts = atoi(optarg);
            break;

        case 'T':
            thread_extension = atoi(optarg);
            break;

        case 'G':
            greedy_accept = true;
            break;

        case 'S':
            accept_identity = atof(optarg);
            break;

        case 'c':
            context_depth = atoi(optarg);
            break;

        case 'f':
            fasta_files.push_back(optarg);
            break;

        case 'n':
            seq_names.insert(optarg);
            break;

        case 's':
            sequences.push_back(optarg);
            break;

        case 'b':
            base_seq_name = optarg;
            break;

        case 'g':
            if (graph_files.size() != 0) {
                cerr << "[vg msga] Error: graph-graph alignment is not yet implemented." << endl
                     << "We can only use one input graph." << endl;
                return 1;
            }
            graph_files.push_back(optarg);
            break;

        case 'B':
            band_width = atoi(optarg);
            break;

        case 'D':
            debug = true;
            break;

        case 'A':
            debug_align = true;
            break;

        case 'X':
            doubling_steps = atoi(optarg);
            break;

        case 'K':
            idx_kmer_size = atoi(optarg);
            break;


        case 'O':
            idx_path_only = true;
            break;

        case 'm':
            node_max = atoi(optarg);
            break;

        case 'N':
            normalize = true;
            break;

        case 'C':
            circularize = true;
            break;

        case 'P':
            min_identity = atof(optarg);
            break;

        case 't':
            omp_set_num_threads(atoi(optarg));
            alignment_threads = atoi(optarg);
            break;

        case 'Q':
            subgraph_prune = atoi(optarg);
            break;

        case 'E':
            edge_max = atoi(optarg);
            break;

        case 'z':
            allow_nonpath = true;
            break;

        case 'a':
            match = atoi(optarg);
            break;

        case 'i':
            mismatch = atoi(optarg);
            break;

        case 'o':
            gap_open = atoi(optarg);
            break;

        case 'e':
            gap_extend = atoi(optarg);
            break;

        case 'h':
        case '?':
            help_msga(argv);
            exit(1);
            break;

        default:
            abort ();
        }
    }

    // build the graph or read it in from input
    VG* graph;
    if (graph_files.size() == 1) {
        string file_name = graph_files.front();
        if (file_name == "-") {
            graph = new VG(std::cin);
        } else {
            ifstream in;
            in.open(file_name.c_str());
            graph = new VG(in);
        }
    } else {
        graph = new VG;
    }

    // we should chop up the inputs into bits
    // then run a kind of alignment/overlap assembly on them
    // to generate the new graph/msa
    // TODO refactor into class

    // map from name to sequence, just a transformation of FASTA records
    map<string, string> strings;

    // open the fasta files, read in the sequences
    vector<string> names_in_order;

    for (auto& fasta_file_name : fasta_files) {
        FastaReference ref;
        ref.open(fasta_file_name);
        if (debug) cerr << "loading " << fasta_file_name << endl;
        for (auto& name : ref.index->sequenceNames) {
            // only use the sequence if we have whitelisted it
            string seq = ref.getSequence(name);
            strings[name] = seq;
        }
    }

    // give a null label to sequences passed on the command line
    // thus far there is no way to specify these (use fasta instead)
    for (auto& s : sequences) {
        strings[sha1head(s, 8)] = s;
    }

    // align, include, repeat

    if (debug) cerr << "preparing initial graph" << endl;

    // if our graph is empty, we need to take the first sequence and build a graph from it
    if (graph->empty()) {
        // what's the first sequence?
        if (base_seq_name.empty()) {
            graph->create_node(strings.begin()->second);
        } else {
            // we specified one we wanted to use as the first
            graph->create_node(strings[base_seq_name]);
        }
    }

    size_t max_query_size = pow(2, doubling_steps) * idx_kmer_size;
    // limit max node size
    if (!node_max) node_max = 2*idx_kmer_size;
    graph->dice_nodes(node_max);
    graph->sort();
    graph->compact_ids();

    // questions:
    // should we preferentially use sequences from fasta files in the order they were given?
    // (considering this a todo)
    // reverse complement?
    Mapper* mapper = nullptr;
    gcsa::GCSA* gcsaidx = nullptr;
    gcsa::LCPArray* lcpidx = nullptr;
    xg::XG* xgidx = nullptr;
    size_t iter = 0;

    auto rebuild = [&](VG* graph) {
        //stringstream s; s << iter++ << ".vg";

        if (mapper) delete mapper;
        if (xgidx) delete xgidx;
        if (gcsaidx) delete gcsaidx;
        if (lcpidx) delete lcpidx;

        if (debug) cerr << "building xg index" << endl;
        xgidx = new xg::XG(graph->graph);
        if (debug) cerr << "building GCSA2 index" << endl;
        if (edge_max) {
            VG gcsa_graph = *graph; // copy the graph
            // remove complex components
            gcsa_graph.prune_complex_with_head_tail(idx_kmer_size, edge_max);
            if (subgraph_prune) gcsa_graph.prune_short_subgraphs(subgraph_prune);
            // then index
            gcsa_graph.build_gcsa_lcp(gcsaidx, lcpidx, idx_kmer_size, idx_path_only, false, doubling_steps);
        } else {
            // if no complexity reduction is requested, just build the index
            graph->build_gcsa_lcp(gcsaidx, lcpidx, idx_kmer_size, idx_path_only, false, doubling_steps);
        }
        mapper = new Mapper(xgidx, gcsaidx, lcpidx);
        { // set mapper variables
            mapper->debug = debug_align;
            mapper->context_depth = context_depth;
            mapper->thread_extension = thread_extension;
            mapper->max_attempts = max_attempts;
            mapper->min_identity = min_identity;
            mapper->alignment_threads = alignment_threads;
            mapper->max_mem_length = max_mem_length;
            mapper->min_mem_length = min_mem_length;
            mapper->hit_max = hit_max;
            mapper->greedy_accept = greedy_accept;
            mapper->max_target_factor = max_target_factor;
            mapper->max_multimaps = max_multimaps;
            mapper->accept_identity = accept_identity;
            mapper->match = match;
            mapper->mismatch = mismatch;
            mapper->gap_open = gap_open;
            mapper->gap_extend = gap_extend;
        }
    };

    // set up the graph for mapping
    rebuild(graph);

    // todo restructure so that we are trying to map everything
    // add alignment score/bp bounds to catch when we get a good alignment
    for (auto& sp : strings) {
        bool incomplete = true; // complete when we've fully included the sequence set
        int iter = 0;
        auto& name = sp.first;
        //graph->serialize_to_file("msga-pre-" + name + ".vg");
        while (incomplete && iter++ < iter_max) {
            stringstream s; s << iter; string iterstr = s.str();
            if (debug) cerr << name << ": adding to graph" << iter << endl;
            vector<Path> paths;
            vector<Alignment> alns;
            int j = 0;
            // TODO we should use just one seq
            auto& seq = sp.second;
            // align to the graph
            if (debug) cerr << name << ": aligning sequence of " << seq.size() << "bp against " <<
                graph->node_count() << " nodes" << endl;
            Alignment aln = simplify(mapper->align(seq, 0, 0, band_width));
            auto aln_seq = graph->path_string(aln.path());
            if (aln_seq != seq) {
                cerr << "[vg msga] alignment corrupted, failed to obtain correct banded alignment (alignment seq != input seq)" << endl;
                cerr << "expected " << seq << endl;
                cerr << "got      " << aln_seq << endl;
                ofstream f(name + "-failed-alignment-" + convert(j) + ".gam");
                stream::write(f, 1, (std::function<Alignment(uint64_t)>)([&aln](uint64_t n) { return aln; }));
                f.close();
                graph->serialize_to_file(name + "-corrupted-alignment.vg");
                exit(1);
            }
            alns.push_back(aln);
            //if (debug) cerr << pb2json(aln) << endl; // huge in some cases
            paths.push_back(aln.path());
            paths.back().set_name(name); // cache name to trigger inclusion of path elements in graph by edit

            /*
               ofstream f(name + "-pre-edit-" + convert(j) + ".gam");
               stream::write(f, 1, (std::function<Alignment(uint64_t)>)([&aln](uint64_t n) { return aln; }));
               f.close();
               */

            ++j;

            // now take the alignment and modify the graph with it
            if (debug) cerr << name << ": editing graph" << endl;
            //graph->serialize_to_file(name + "-pre-edit.vg");
            graph->edit(paths);
            //if (!graph->is_valid()) cerr << "invalid after edit" << endl;
            //graph->serialize_to_file(name + "-immed-post-edit.vg");
            graph->dice_nodes(node_max);
            //if (!graph->is_valid()) cerr << "invalid after dice" << endl;
            //graph->serialize_to_file(name + "-post-dice.vg");
            if (debug) cerr << name << ": sorting and compacting ids" << endl;
            graph->sort();
            //if (!graph->is_valid()) cerr << "invalid after sort" << endl;
            graph->compact_ids(); // xg can't work unless IDs are compacted.
            //if (!graph->is_valid()) cerr << "invalid after compact" << endl;
            if (circularize) {
                if (debug) cerr << name << ": circularizing" << endl;
                graph->circularize({name});
                graph->serialize_to_file(name + "-post-circularize.vg");
            }

            // the edit needs to cut nodes at mapping starts and ends
            // thus allowing paths to be included that map directly to entire nodes
            // XXX

            // check that all is well
            //graph->serialize_to_file(name + "-pre-index.vg");
            rebuild(graph);

            // verfy validity of path
            bool is_valid = graph->is_valid();
            auto path_seq = graph->path_string(graph->paths.path(name));
            incomplete = !(path_seq == seq) || !is_valid;
            if (incomplete) {
                cerr << "[vg msga] failed to include alignment, retrying " << endl
                    << "expected " << seq << endl
                    << "got " << path_seq << endl
                    << pb2json(aln.path()) << endl
                    << pb2json(graph->paths.path(name)) << endl;
                graph->serialize_to_file(name + "-post-edit.vg");
            }
        }
        // if (debug && !graph->is_valid()) cerr << "graph is invalid" << endl;
        if (incomplete && iter >= iter_max) {
            cerr << "[vg msga] Error: failed to include path " << name << endl;
            exit(1);
        }
    }

    // auto include_paths = [&mapper,
    //      kmer_size,
    //      kmer_stride,
    //      band_width,
    //      debug,
    //      &strings](VG* graph) {
    //          // include the paths in the graph
    //          if (debug) cerr << "including paths" << endl;
    //          for (auto& group : strings) {
    //              auto& name = group.first;
    //              if (debug) cerr << name << ": tracing path through graph" << endl;
    //              auto& seq = group.second;
    //              if (debug) cerr << name << ": aligning sequence of " << seq.size() << "bp" << endl;
    //              Alignment aln = mapper->align(seq, kmer_size, kmer_stride, band_width);
    //              //if (debug) cerr << "alignment score: " << aln.score() << endl;
    //              aln.mutable_path()->set_name(name);
    //              //if (debug) cerr << "alignment: " << pb2json(aln) << endl;
    //              // todo simplify in the mapper itself when merging the banded bits
    //              if (debug) cerr << name << ": labeling" << endl;
    //              graph->include(aln.path());
    //              // now repeat back the path
    //          }
    //      };

    if (normalize) {
        if (debug) cerr << "normalizing graph" << endl;
        graph->remove_non_path();
        graph->normalize();
        graph->dice_nodes(node_max);
        graph->sort();
        graph->compact_ids();
        if (!graph->is_valid()) {
            cerr << "[vg msga] warning! graph is not valid after normalization" << endl;
        }
    }

    // remove nodes in the graph that have no assigned paths
    // this should be pretty minimal now that we've made one iteration
    if (!allow_nonpath) {
        graph->remove_non_path();
    }

    // finally, validate the included paths
    set<string> failures;
    for (auto& sp : strings) {
        auto& name = sp.first;
        auto& seq = sp.second;
        if (seq != graph->path_string(graph->paths.path(name))) {
            /*
               cerr << "failed inclusion" << endl
               << "expected " << graph->path_string(graph->paths.path(name)) << endl
               << "got      " << seq << endl;
               */
            failures.insert(name);
        }
    }

    if (!failures.empty()) {
        stringstream ss;
        ss << "vg-msga-failed-include_";
        for (auto& s : failures) {
            cerr << "[vg msga] Error: failed to include path " << s << endl;
            ss << s << "_";
        }
        ss << ".vg";
        graph->serialize_to_file(ss.str());
        exit(1);
    }

    // return the graph
    graph->serialize_to_ostream(std::cout);
    delete graph;

    // todo....
    //
    // strategy for graph/graph alignment
    // ---------------
    // multiple graphs can be aligned by converting them into collections of named sequences
    // e.g. using a strided sampling of a long kmer space
    // of sufficient length to align to a second graph
    //
    // the multi-graph alignment is a graph which contains both of the
    // with homologous sequences merged and the paths from the input graphs retained
    //
    // a progressive approach can be used, where we first attempt to construct a graph using a particular
    // sequence size
    // then, by labeling the first graph where it is shown to map to the new graph, we can retain only
    // the portion which was not included, then attempt to include the remaining fragments using
    // more compute-intensive parameters
    //
    // to limit path complexity, random walks should be used to sample the path space of the first graph
    // we can erode the graph we are aligning as regions of it become completely aligned,
    // so as to avoid over-sampling the graph
    // we already have functionality for this in `vg sim`
    //
    // this is an elaborate but easily-written and flexible approach to aligning large graphs
    // efficiently

    return 0;
}

void help_surject(char** argv) {
    cerr << "usage: " << argv[0] << " surject [options] <aln.gam> >[proj.cram]" << endl
        << "Transforms alignments to be relative to particular paths." << endl
        << endl
        << "options:" << endl
        << "    -d, --db-name DIR       use the graph in this database" << endl
        << "    -t, --threads N         number of threads to use" << endl
        << "    -p, --into-path NAME    surject into just this path" << endl
        << "    -i, --into-paths FILE   surject into nonoverlapping path names listed in FILE (one per line)" << endl
        << "    -P, --into-prefix NAME  surject into all paths with NAME as their prefix" << endl
        //<< "    -H, --header-from FILE  use the header in the SAM/CRAM/BAM file for the output" << endl
        // todo, reenable
        // << "    -c, --cram-output       write CRAM to stdout (default is vg::Aligment/GAM format)" << endl
        // << "    -f, --reference FILE    use this file when writing CRAM to rebuild sequence header" << endl
        << "    -b, --bam-output        write BAM to stdout" << endl
        << "    -s, --sam-output        write SAM to stdout" << endl
        << "    -C, --compression N     level for compression [0-9]" << endl
        << "    -w, --window N          use N nodes on either side of the alignment to surject (default 5)" << endl;
}

int main_surject(int argc, char** argv) {

    if (argc == 2) {
        help_surject(argv);
        return 1;
    }

    string db_name;
    string path_name;
    string path_prefix;
    string path_file;
    string output_type = "gam";
    string input_type = "gam";
    string header_file;
    int compress_level = 9;
    int window = 5;
    string fasta_filename;

    int c;
    optind = 2; // force optind past command positional argument
    while (true) {
        static struct option long_options[] =
        {
            {"help", no_argument, 0, 'h'},
            {"db-name", required_argument, 0, 'd'},
            {"threads", required_argument, 0, 't'},
            {"into-path", required_argument, 0, 'p'},
            {"into-paths", required_argument, 0, 'i'},
            {"into-prefix", required_argument, 0, 'P'},
            {"cram-output", no_argument, 0, 'c'},
            {"reference", required_argument, 0, 'f'},
            {"bam-output", no_argument, 0, 'b'},
            {"sam-output", no_argument, 0, 's'},
            {"header-from", required_argument, 0, 'H'},
            {"compress", required_argument, 0, 'C'},
            {"window", required_argument, 0, 'w'},
            {0, 0, 0, 0}
        };

        int option_index = 0;
        c = getopt_long (argc, argv, "hd:p:i:P:cbsH:C:t:w:f:",
                long_options, &option_index);

        // Detect the end of the options.
        if (c == -1)
            break;

        switch (c)
        {

            case 'd':
                db_name = optarg;
                break;

            case 'p':
                path_name = optarg;
                break;

            case 'i':
                path_file = optarg;
                break;

            case 'P':
                path_prefix = optarg;
                break;

            case 'H':
                header_file = optarg;
                break;

            case 'c':
                output_type = "cram";
                break;

            case 'f':
                fasta_filename = optarg;
                break;

            case 'b':
                output_type = "bam";
                break;

            case 's':
                compress_level = -1;
                output_type = "sam";
                break;

            case 't':
                omp_set_num_threads(atoi(optarg));
                break;

            case 'C':
                compress_level = atoi(optarg);
                break;

            case 'w':
                window = atoi(optarg);
                break;

            case 'h':
            case '?':
                help_surject(argv);
                exit(1);
                break;

            default:
                abort ();
        }
    }

    string file_name = argv[optind];

    Index index;
    // open index
    index.open_read_only(db_name);

    set<string> path_names;
    if (!path_file.empty()){
        // open the file
        ifstream in(path_file);
        string line;
        while (std::getline(in,line)) {
            path_names.insert(line);
        }
    } else {
        path_names.insert(path_name);
    }

    if (input_type == "gam") {
        if (output_type == "gam") {
            int thread_count = get_thread_count();
            vector<vector<Alignment> > buffer;
            buffer.resize(thread_count);
            function<void(Alignment&)> lambda = [&index, &path_names, &buffer, &window](Alignment& src) {
                int tid = omp_get_thread_num();
                Alignment surj;
                // Since we're outputting full GAM, we ignore all this info
                // about where on the path the alignment falls. But we need to
                // provide the space to the surject call anyway.
                string path_name;
                int64_t path_pos;
                bool path_reverse;
                index.surject_alignment(src, path_names, surj, path_name, path_pos, path_reverse, window);
                buffer[tid].push_back(surj);
                stream::write_buffered(cout, buffer[tid], 100);
            };
            if (file_name == "-") {
                stream::for_each_parallel(std::cin, lambda);
            } else {
                ifstream in;
                in.open(file_name.c_str());
                stream::for_each_parallel(in, lambda);
            }
            for (int i = 0; i < thread_count; ++i) {
                stream::write_buffered(cout, buffer[i], 0); // flush
            }
        } else {
            char out_mode[5];
            string out_format = "";
            strcpy(out_mode, "w");
            if (output_type == "bam") { out_format = "b"; }
            else if (output_type == "cram") { out_format = "c"; }
            else { out_format = ""; }
            strcat(out_mode, out_format.c_str());
            if (compress_level >= 0) {
                char tmp[2];
                tmp[0] = compress_level + '0'; tmp[1] = '\0';
                strcat(out_mode, tmp);
            }
            // get the header
            /*
               if (header_file.empty()) {
               cerr << "[vg surject] error: --header-from must be specified for SAM/BAM/CRAM output" << endl;
               return 1;
               }
               */
            string header;
            map<string, int64_t> path_by_id = index.paths_by_id();
            map<string, pair<pair<int64_t, bool>, pair<int64_t, bool>>> path_layout;
            map<string, int64_t> path_length;
            index.path_layout(path_layout, path_length);
            int thread_count = get_thread_count();
            vector<vector<tuple<string, int64_t, bool, Alignment> > > buffer;
            buffer.resize(thread_count);
            map<string, string> rg_sample;

            // bam/sam/cram output
            samFile* out = 0;
            int buffer_limit = 100;

            bam_hdr_t* hdr = NULL;
            int64_t count = 0;
            omp_lock_t output_lock;
            omp_init_lock(&output_lock);

            // handles buffers, possibly opening the output file if we're on the first record
            auto handle_buffer =
                [&hdr, &header, &path_length, &rg_sample, &buffer_limit,
                &out_mode, &out, &output_lock, &fasta_filename](vector<tuple<string, int64_t, bool, Alignment> >& buf) {
                    if (buf.size() >= buffer_limit) {
                        // do we have enough data to open the file?
#pragma omp critical (hts_header)
                        {
                            if (!hdr) {
                                hdr = hts_string_header(header, path_length, rg_sample);
                                if ((out = sam_open("-", out_mode)) == 0) {
                                    /*
                                       if (!fasta_filename.empty()) {
                                       string fai_filename = fasta_filename + ".fai";
                                       hts_set_fai_filename(out, fai_filename.c_str());
                                       }
                                       */
                                    cerr << "[vg surject] failed to open stdout for writing HTS output" << endl;
                                    exit(1);
                                } else {
                                    // write the header
                                    if (sam_hdr_write(out, hdr) != 0) {
                                        cerr << "[vg surject] error: failed to write the SAM header" << endl;
                                    }
                                }
                            }
                        }
                        // try to get a lock, and force things if we've built up a huge buffer waiting
                        if (omp_test_lock(&output_lock) || buf.size() > 10*buffer_limit) {
                            for (auto& s : buf) {
                                auto& path_nom = get<0>(s);
                                auto& path_pos = get<1>(s);
                                auto& path_reverse = get<2>(s);
                                auto& surj = get<3>(s);
                                string cigar = cigar_against_path(surj, path_reverse);
                                bam1_t* b = alignment_to_bam(header,
                                        surj,
                                        path_nom,
                                        path_pos,
                                        path_reverse,
                                        cigar,
                                        "=",
                                        path_pos,
                                        0);
                                int r = 0;
#pragma omp critical (cout)
                                r = sam_write1(out, hdr, b);
                                if (r == 0) { cerr << "[vg surject] error: writing to stdout failed" << endl; exit(1); }
                                bam_destroy1(b);
                            }
                            omp_unset_lock(&output_lock);
                            buf.clear();
                        }
                    }
                };

            function<void(Alignment&)> lambda = [&index,
                &path_names,
                &path_length,
                &window,
                &rg_sample,
                &header,
                &out,
                &buffer,
                &count,
                &hdr,
                &out_mode,
                &handle_buffer](Alignment& src) {
                    int tid = omp_get_thread_num();
                    Alignment surj;
                    string path_name;
                    int64_t path_pos;
                    bool path_reverse;
                    index.surject_alignment(src, path_names, surj, path_name, path_pos, path_reverse, window);
                    if (!surj.path().mapping_size()) {
                        surj = src;
                    }
                    // record
                    if (!hdr && !surj.read_group().empty() && !surj.sample_name().empty()) {
#pragma omp critical (hts_header)
                        rg_sample[surj.read_group()] = surj.sample_name();
                    }

                    buffer[tid].push_back(make_tuple(path_name, path_pos, path_reverse, surj));
                    handle_buffer(buffer[tid]);

                };

            // now apply the alignment processor to the stream
            if (file_name == "-") {
                stream::for_each_parallel(std::cin, lambda);
            } else {
                ifstream in;
                in.open(file_name.c_str());
                stream::for_each_parallel(in, lambda);
            }
            buffer_limit = 0;
            for (auto& buf : buffer) {
                handle_buffer(buf);
            }
            bam_hdr_destroy(hdr);
            sam_close(out);
            omp_destroy_lock(&output_lock);
        }
    }
    cout.flush();

    return 0;
}

void help_circularize(char** argv){
    cerr << "usage: " << argv[0] << " circularize [options] <graph.vg> > [circularized.vg]" << endl
        << "Makes specific paths or nodes in a graph circular." << endl
        << endl
        << "options:" << endl
        << "    -p  --path  <PATHNAME>  circularize the path by connecting its head/tail node." << endl
        << "    -P, --pathfile <PATHSFILE> circularize all paths in the provided file." << endl
        << "    -a, --head  <node_id>   circularize a head and tail node (must provide a tail)." << endl
        << "    -z, --tail  <tail_id>   circularize a head and tail node (must provide a head)." << endl
        << "    -d  --describe          list all the paths in the graph."   << endl
        << endl;
    exit(1);
}

int main_circularize(int argc, char** argv){
    if (argc == 2){
        help_circularize(argv);
        exit(1);
    }

    string path = "";
    string pathfile = "";
    bool describe = false;
    vg::id_t head = -1;
    vg::id_t tail = -1;


    int c;
    optind = 2;
    while (true){
        static struct option long_options[] =
        {
            {"path", required_argument, 0, 'p'},
            {"pathfile", required_argument, 0, 'P'},
            {"head", required_argument, 0, 'a'},
            {"tail", required_argument, 0, 'z'},
            {"describe", required_argument, 0, 'd'},
            {0,0,0,0}
        };


    int option_index = 0;
    c = getopt_long (argc, argv, "hdp:P:a:z:",
            long_options, &option_index);
    if (c == -1){
        break;
    }

        switch(c){
            case 'a':
                head = atoi(optarg);
                break;
            case 'z':
                tail = atoi(optarg);
                break;
            case 'p':
                path = optarg;
                break;
            case 'P':
                pathfile = optarg;
                break;
            case 'd':
                describe = true;
                break;
            case 'h':
            case '?':
                help_circularize(argv);
                exit(1);
                break;

            default:
                abort();
        }
    }

    vector<string> paths_to_circularize;
    if (!((head * tail) > 0)){
        cerr << "Both a head and tail node must be provided" << endl;
        help_circularize(argv);
        exit(1);
    }
    if  (pathfile != ""){
        string line;
        ifstream pfi;
        pfi.open(pathfile);
        if (!pfi.good()){
            cerr << "There is an error with the input file." << endl;
            help_circularize(argv);
        }
        while (getline(pfi, line)){
            paths_to_circularize.push_back(line);
        }
        pfi.close();

    }
    else if (path != ""){
        paths_to_circularize.push_back(path);
    }

    VG* graph;
    string file_name = argv[optind];
    if (file_name == "-"){
        graph = new VG(std::cin);
    }
    else{
        ifstream in;
        in.open(file_name.c_str());
        graph = new VG(in);
    }

    // Check if paths are in graph:
    for (string p : paths_to_circularize){
        bool paths_in_graph = true;
        if (!graph->paths.has_path(p)){
            cerr << "ERROR: PATH NOT IN GRAPH - " << p << endl;
            paths_in_graph = false;
        }

        if (!paths_in_graph){
            exit(1);
        }

    }

    if (describe){
       for (pair<string, list<Mapping> > p : graph->paths._paths){
            cout << p.first << endl;
       }
       exit(0);
    }

    if (head > 0 && tail > head){
        graph->circularize(head, tail);
    }
    else{
        graph->circularize(paths_to_circularize);
    }

    graph->serialize_to_ostream(std::cout);
    delete graph;

    return 0;
}

void help_mod(char** argv) {
    cerr << "usage: " << argv[0] << " mod [options] <graph.vg> >[mod.vg]" << endl
         << "Modifies graph, outputs modified on stdout." << endl
         << endl
         << "options:" << endl
         << "    -i, --include-aln FILE  merge the paths implied by alignments into the graph" << endl
         << "    -P, --label-paths       don't edit with -i alignments, just use them for labeling the graph" << endl
         << "    -c, --compact-ids       should we sort and compact the id space? (default false)" << endl
         << "    -C, --compact-ranks     compact mapping ranks in paths" << endl
         << "    -z, --sort              sort the graph using an approximate topological sort" << endl
         << "    -b, --break-cycles      use an approximate topological sort to break cycles in the graph" << endl
         << "    -n, --normalize         normalize the graph so that edges are always non-redundant" << endl
         << "                            (nodes have unique starting and ending bases relative to neighbors," << endl
         << "                            and edges that do not introduce new paths are removed and neighboring" << endl
         << "                            nodes are merged)" << endl
         << "    -U, --until-normal N    iterate normalization until convergence, or at most N times" << endl
         << "    -s, --simplify          remove redundancy from the graph that will not change its path space" << endl
         << "    -T, --strong-connect    outputs the strongly-connected components of the graph" << endl
         << "    -d, --dagify-step N     copy strongly connected components of the graph N times, forwarding" << endl
         << "                            edges from old to new copies to convert the graph into a DAG" << endl
         << "    -w, --dagify-to N       copy strongly connected components of the graph forwarding" << endl
         << "                            edges from old to new copies to convert the graph into a DAG" << endl
         << "                            until the shortest path through each SCC is N bases long" << endl
         << "    -L, --dagify-len-max N  stop a dagification step if the unrolling component has this much sequence" << endl
         << "    -f, --unfold N          represent inversions accesible up to N from the forward" << endl
         << "                            component of the graph" << endl
         << "    -O, --orient-forward    orient the nodes in the graph forward" << endl
         << "    -D, --drop-paths        remove the paths of the graph" << endl
         << "    -r, --retain-path NAME  remove any path not specified for retention" << endl
         << "    -k, --keep-path NAME    keep only nodes and edges in the path" << endl
         << "    -N, --remove-non-path   keep only nodes and edges which are part of paths" << endl
         << "    -o, --remove-orphans    remove orphan edges from graph (edge specified but node missing)" << endl
         << "    -R, --remove-null       removes nodes that have no sequence, forwarding their edges" << endl
         << "    -g, --subgraph ID       gets the subgraph rooted at node ID, multiple allowed" << endl
         << "    -x, --context N         steps the subgraph out by N steps (default: 1)" << endl
         << "    -p, --prune-complex     remove nodes that are reached by paths of --path-length which" << endl
         << "                            cross more than --edge-max edges" << endl
         << "    -S, --prune-subgraphs   remove subgraphs which are shorter than --length" << endl
         << "    -l, --length N          for pruning complex regions and short subgraphs" << endl
         << "    -X, --chop N            chop nodes in the graph so they are not more than N bp long" << endl
         << "    -u, --unchop            where two nodes are only connected to each other and by one edge" << endl
         << "                            replace the pair with a single node that is the concatenation of their labels" << endl
         << "    -K, --kill-labels       delete the labels from the graph, resulting in empty nodes" << endl
         << "    -e, --edge-max N        only consider paths which make edge choices at <= this many points" << endl
         << "    -m, --markers           join all head and tails nodes to marker nodes" << endl
         << "                            ('###' starts and '$$$' ends) of --path-length, for debugging" << endl
         << "    -F, --force-path-match  sets path edits explicitly equal to the nodes they traverse" << endl
         << "    -y, --destroy-node ID   remove node with given id" << endl
         << "    -B, --bluntify          bluntify the graph, making nodes for duplicated sequences in overlaps" << endl
         << "    -t, --threads N         for tasks that can be done in parallel, use this many threads" << endl;
}

int main_mod(int argc, char** argv) {

    if (argc == 2) {
        help_mod(argv);
        return 1;
    }

    string path_name;
    bool remove_orphans = false;
    string aln_file;
    bool label_paths = false;
    bool compact_ids = false;
    bool prune_complex = false;
    int path_length = 0;
    int edge_max = 0;
    int chop_to = 0;
    bool add_start_and_end_markers = false;
    bool prune_subgraphs = false;
    bool kill_labels = false;
    bool simplify_graph = false;
    bool unchop = false;
    bool normalize_graph = false;
    bool sort_graph = false;
    bool remove_non_path = false;
    bool compact_ranks = false;
    bool drop_paths = false;
    bool force_path_match = false;
    set<string> paths_to_retain;
    vector<int64_t> root_nodes;
    int32_t context_steps;
    bool remove_null;
    bool strong_connect = false;
    uint32_t unfold_to = 0;
    bool break_cycles = false;
    uint32_t dagify_steps = 0;
    uint32_t dagify_to = 0;
    uint32_t dagify_component_length_max = 0;
    bool orient_forward = false;
    int64_t destroy_node_id = 0;
    bool bluntify = false;
    int until_normal_iter = 0;

    int c;
    optind = 2; // force optind past command positional argument
    while (true) {
        static struct option long_options[] =

        {
            {"help", no_argument, 0, 'h'},
            {"include-aln", required_argument, 0, 'i'},
            {"compact-ids", no_argument, 0, 'c'},
            {"compact-ranks", no_argument, 0, 'C'},
            {"drop-paths", no_argument, 0, 'D'},
            {"keep-path", required_argument, 0, 'k'},
            {"remove-orphans", no_argument, 0, 'o'},
            {"prune-complex", no_argument, 0, 'p'},
            {"prune-subgraphs", no_argument, 0, 'S'},
            {"length", required_argument, 0, 'l'},
            {"edge-max", required_argument, 0, 'e'},
            {"chop", required_argument, 0, 'X'},
            {"kill-labels", no_argument, 0, 'K'},
            {"markers", no_argument, 0, 'm'},
            {"threads", no_argument, 0, 't'},
            {"label-paths", no_argument, 0, 'P'},
            {"simplify", no_argument, 0, 's'},
            {"unchop", no_argument, 0, 'u'},
            {"normalize", no_argument, 0, 'n'},
            {"until-normal", required_argument, 0, 'U'},
            {"sort", no_argument, 0, 'z'},
            {"remove-non-path", no_argument, 0, 'N'},
            {"orient-forward", no_argument, 0, 'O'},
            {"unfold", required_argument, 0, 'f'},
            {"force-path-match", no_argument, 0, 'F'},
            {"retain-path", required_argument, 0, 'r'},
            {"subgraph", required_argument, 0, 'g'},
            {"context", required_argument, 0, 'x'},
            {"remove-null", no_argument, 0, 'R'},
            {"strong-connect", no_argument, 0, 'T'},
            {"dagify-steps", required_argument, 0, 'd'},
            {"dagify-to", required_argument, 0, 'w'},
            {"dagify-len-max", required_argument, 0, 'L'},
            {"bluntify", no_argument, 0, 'B'},
            {"break-cycles", no_argument, 0, 'b'},
            {"orient-forward", no_argument, 0, 'O'},
            {"destroy-node", required_argument, 0, 'y'},            
            {0, 0, 0, 0}
        };

        int option_index = 0;
        c = getopt_long (argc, argv, "hk:oi:cpl:e:mt:SX:KPsunzNf:CDFr:g:x:RTU:Bbd:Ow:L:y:",
                long_options, &option_index);


        // Detect the end of the options.
        if (c == -1)
            break;

        switch (c)
        {

            case 'i':
                aln_file = optarg;
                break;

            case 'c':
                compact_ids = true;
                break;

            case 'C':
                compact_ranks = true;
                break;

            case 'k':
                path_name = optarg;
                break;

            case 'r':
                paths_to_retain.insert(optarg);
                break;

            case 'o':
                remove_orphans = true;
                break;

            case 'p':
                prune_complex = true;
                break;

            case 'S':
                prune_subgraphs = true;
                break;

            case 'l':
                path_length = atoi(optarg);
                break;

            case 'X':
                chop_to = atoi(optarg);
                break;

            case 'u':
                unchop = true;
                break;

            case 'K':
                kill_labels = true;
                break;

            case 'e':
                edge_max = atoi(optarg);
                break;

            case 'm':
                add_start_and_end_markers = true;
                break;

            case 't':
                omp_set_num_threads(atoi(optarg));
                break;

            case 'f':
                unfold_to = atoi(optarg);
                break;

            case 'O':
                orient_forward = true;
                break;

            case 'F':
                force_path_match = true;
                break;

            case 'P':
                label_paths = true;
                break;

            case 'D':
                drop_paths = true;
                break;

            case 's':
                simplify_graph = true;
                break;

            case 'n':
                normalize_graph = true;
                break;

            case 'N':
                remove_non_path = true;
                break;

            case 'T':
                strong_connect = true;
                break;

            case 'U':
                until_normal_iter = atoi(optarg);
                break;

            case 'd':
                dagify_steps = atoi(optarg);
                break;

            case 'w':
                dagify_to = atoi(optarg);
                break;


            case 'L':
                dagify_component_length_max = atoi(optarg);
                break;

            case 'B':
                bluntify = true;
                break;

            case 'z':
                sort_graph = true;
                break;

            case 'b':
                break_cycles = true;
                break;

            case 'g':
                root_nodes.push_back(atoi(optarg));
                break;

            case 'x':
                context_steps = atoi(optarg);
                break;

            case 'R':
                remove_null = true;
                break;

            case 'y':
                destroy_node_id = atoi(optarg);
                break;                

            case 'h':
            case '?':
                help_mod(argv);
                exit(1);
                break;

            default:
                abort ();
        }
    }

    VG* graph;
    string file_name = argv[optind];
    if (file_name == "-") {
        graph = new VG(std::cin);
    } else {
        ifstream in;
        in.open(file_name.c_str());
        graph = new VG(in);
    }

    if (bluntify) {
        graph->bluntify();
    }
    
    if (!path_name.empty()) {
        graph->keep_path(path_name);
    }

    if (!paths_to_retain.empty()) {
        graph->paths.keep_paths(paths_to_retain);
    }

    if (drop_paths) {
        graph->paths.clear();
    }

    if (remove_orphans) {
        graph->remove_orphan_edges();
    }

    if (unchop) {
        graph->unchop();
    }

    if (simplify_graph) {
        graph->simplify_siblings();
    }

    if (normalize_graph) {
        graph->normalize();
    }

    if (until_normal_iter) {
        graph->normalize(until_normal_iter);
    }

    if (strong_connect) {
        graph->keep_multinode_strongly_connected_components();
    }

    if (remove_non_path) {
        graph->remove_non_path();
    }

    if (force_path_match) {
        graph->force_path_match();
    }

    if (orient_forward) {
        set<int64_t> flipped;
        graph->orient_nodes_forward(flipped);
    }

    if (dagify_steps) {
        map<int64_t, pair<int64_t, bool> > node_translation;
        *graph = graph->dagify(dagify_steps, node_translation, 0, dagify_component_length_max);
    }

    if (dagify_to) {
        map<int64_t, pair<int64_t, bool> > node_translation;
        // use the walk as our maximum number of steps; it's the worst case
        *graph = graph->dagify(dagify_to, node_translation, dagify_to, dagify_component_length_max);
    }

    if (unfold_to) {
        map<int64_t, pair<int64_t, bool> > node_translation;
        *graph = graph->unfold(unfold_to, node_translation);
    }

    if (remove_null) {
        graph->remove_null_nodes_forwarding_edges();
    }

    if (sort_graph) {
        graph->sort();
    }

    if (break_cycles) {
        graph->break_cycles();
    }

    // to subset the graph
    if (!root_nodes.empty()) {
        VG g;
        for (auto root : root_nodes) {
            graph->nonoverlapping_node_context_without_paths(graph->get_node(root), g);
            graph->expand_context(g, max(context_steps, 1));
            g.remove_orphan_edges();
        }
        *graph = g;
    }

    if (!aln_file.empty()) {
        // read in the alignments and save their paths
        vector<Path> paths;
        function<void(Alignment&)> lambda = [&graph, &paths](Alignment& aln) {
            Path path = simplify(aln.path());
            path.set_name(aln.name());
            paths.push_back(path);
        };
        if (aln_file == "-") {
            stream::for_each(std::cin, lambda);
        } else {
            ifstream in;
            in.open(aln_file.c_str());
            stream::for_each(in, lambda);
        }
        if (!label_paths) {
            // execute the edits
            graph->edit(paths);
        } else {
            // just add the path labels to the graph
            for (auto& path : paths) {
                graph->paths.extend(path);
            }
        }
    }

    // and optionally compact ids
    if (compact_ids) {
        graph->sort();
        graph->compact_ids();
    }

    if (compact_ranks) {
        graph->paths.compact_ranks();
    }

    if (prune_complex) {
        if (!(path_length > 0 && edge_max > 0)) {
            cerr << "[vg mod]: when pruning complex regions you must specify a --path-length and --edge-max" << endl;
            return 1;
        }
        graph->prune_complex_with_head_tail(path_length, edge_max);
    }

    if (prune_subgraphs) {
        graph->prune_short_subgraphs(path_length);
    }

    if (chop_to) {
        graph->dice_nodes(chop_to);
        graph->paths.compact_ranks();
    }

    if (kill_labels) {
        graph->for_each_node([](Node* n) { n->clear_sequence(); });
    }

    if (add_start_and_end_markers) {
        if (!(path_length > 0)) {
            cerr << "[vg mod]: when adding start and end markers you must provide a --path-length" << endl;
            return 1;
        }
        Node* head_node = NULL;
        Node* tail_node = NULL;
        graph->add_start_end_markers(path_length, '#', '$', head_node, tail_node);
    }

    if (destroy_node_id > 0) {
        graph->destroy_node(destroy_node_id);
    }

    graph->serialize_to_ostream(std::cout);

    delete graph;

    return 0;
}



void help_sim(char** argv) {
    cerr << "usage: " << argv[0] << " sim [options]" << endl
         << "Samples sequences from the xg-indexed graph." << endl
         << endl
         << "options:" << endl
         << "    -x, --xg-name FILE    use the xg index in FILE" << endl
         << "    -l, --read-length N   write reads of length N" << endl
         << "    -n, --num-reads N     simulate N reads" << endl
         << "    -s, --random-seed N   use this specific seed for the PRNG" << endl
         << "    -e, --base-error N    base substitution error rate (default 0.0)" << endl
         << "    -i, --indel-error N   indel error rate (default 0.0)" << endl
         << "    -f, --forward-only    don't simulate from the reverse strand" << endl
         << "    -a, --align-out       generate true alignments on stdout rather than reads" << endl
         << "    -J, --json-out        write alignments in json" << endl;
}

int main_sim(int argc, char** argv) {

    if (argc == 2) {
        help_sim(argv);
        return 1;
    }

    int read_length = 100;
    int num_reads = 1;
    int seed_val = time(NULL);
    double base_error = 0;
    double indel_error = 0;
    bool forward_only = false;
    bool align_out = false;
    bool json_out = false;
    string xg_name;

    int c;
    optind = 2; // force optind past command positional argument
    while (true) {
        static struct option long_options[] =
        {
            {"help", no_argument, 0, 'h'},
            {"xg-name", required_argument, 0, 'x'},
            {"read-length", required_argument, 0, 'l'},
            {"num-reads", required_argument, 0, 'n'},
            {"random-seed", required_argument, 0, 's'},
            {"forward-only", no_argument, 0, 'f'},
            {"align-out", no_argument, 0, 'a'},
            {"json-out", no_argument, 0, 'J'},
            {"base-error", required_argument, 0, 'e'},
            {"indel-error", required_argument, 0, 'i'},
            {0, 0, 0, 0}
        };

        int option_index = 0;
        c = getopt_long (argc, argv, "hl:n:s:e:i:fax:J",
                long_options, &option_index);

        // Detect the end of the options.
        if (c == -1)
            break;

        switch (c)
        {

        case 'x':
            xg_name = optarg;
            break;

        case 'l':
            read_length = atoi(optarg);
            break;

        case 'n':
            num_reads = atoi(optarg);
            break;

        case 's':
            seed_val = atoi(optarg);
            break;

        case 'e':
            base_error = atof(optarg);
            break;

        case 'i':
            indel_error = atof(optarg);
            break;

        case 'f':
            forward_only = true;
            break;

        case 'a':
            align_out = true;
            break;

        case 'J':
            json_out = true;
            align_out = true;
            break;

        case 'h':
        case '?':
            help_sim(argv);
            exit(1);
            break;

        default:
            abort ();
        }
    }

    if (xg_name.empty()) {
        cerr << "[vg sim] error: we need an xg index to sample reads from" << endl;
        return 1;
    }

    mt19937 rng;
    rng.seed(seed_val);

    xg::XG* xgidx = nullptr;
    ifstream xg_stream(xg_name);
    if(xg_stream) {
        xgidx = new xg::XG(xg_stream);
    }
    if (!xg_stream || xgidx == nullptr) {
        cerr << "[vg sim] error: could not open xg index" << endl;
        return 1;
    }

    Sampler sampler(xgidx, seed_val);
    size_t max_iter = 1000;
    for (int i = 0; i < num_reads; ++i) {
        auto aln = sampler.alignment_with_error(read_length, base_error, indel_error);
        size_t iter = 0;
        while (iter++ < max_iter) {
            if (aln.sequence().size() < read_length) {
                aln = sampler.alignment_with_error(read_length, base_error, indel_error);
            }
        }
        // write the alignment or its string
        if (align_out) {
            if (json_out) {
                cout << pb2json(aln) << endl;
            } else {
                function<Alignment(uint64_t)> lambda = [&aln](uint64_t n) { return aln; };
                stream::write(cout, 1, lambda);
            }
        } else {
            cout << aln.sequence() << endl;
        }
    }

    return 0;
}

void help_kmers(char** argv) {
    cerr << "usage: " << argv[0] << " kmers [options] <graph1.vg> [graph2.vg ...] >kmers.tsv" << endl

        << "Generates kmers of the graph(s). Output is: kmer id pos" << endl
        << endl
        << "options:" << endl
        << "    -k, --kmer-size N     print kmers of size N in the graph" << endl
        << "    -e, --edge-max N      only consider paths which make edge choices at <= this many points" << endl
        << "    -j, --kmer-stride N   step distance between succesive kmers in paths (default 1)" << endl
        << "    -t, --threads N       number of threads to use" << endl
        << "    -d, --ignore-dups     filter out duplicated kmers in normal output" << endl
        << "    -n, --allow-negs      don't filter out relative negative positions of kmers in normal output" << endl
        << "    -g, --gcsa-out        output a table suitable for input to GCSA2:" << endl
        << "                          kmer, starting position, previous characters," << endl
        << "                          successive characters, successive positions." << endl
        << "                          Forward and reverse strand kmers are reported." << endl
        << "    -B, --gcsa-binary     Write the GCSA graph in binary format." << endl
        << "    -F, --forward-only    When producing GCSA2 output, don't describe the reverse strand" << endl
        << "    -P, --path-only       Only consider kmers if they occur in a path embedded in the graph" << endl
        << "    -H, --head-id N       use the specified ID for the GCSA2 head sentinel node" << endl
        << "    -T, --tail-id N       use the specified ID for the GCSA2 tail sentinel node" << endl
        << "    -p, --progress        show progress" << endl;
}

int main_kmers(int argc, char** argv) {

    if (argc == 2) {
        help_kmers(argv);
        return 1;
    }

    int kmer_size = 0;
    bool path_only = false;
    int edge_max = 0;
    int kmer_stride = 1;
    bool show_progress = false;
    bool gcsa_out = false;
    bool allow_dups = true;
    bool allow_negs = false;
    // for distributed GCSA2 kmer generation
    int64_t head_id = 0;
    int64_t tail_id = 0;
    bool forward_only = false;
    bool gcsa_binary = false;

    int c;
    optind = 2; // force optind past command positional argument
    while (true) {
        static struct option long_options[] =

        {
            {"help", no_argument, 0, 'h'},
            {"kmer-size", required_argument, 0, 'k'},
            {"kmer-stride", required_argument, 0, 'j'},
            {"edge-max", required_argument, 0, 'e'},
            {"threads", required_argument, 0, 't'},
            {"gcsa-out", no_argument, 0, 'g'},
            {"ignore-dups", no_argument, 0, 'd'},
            {"allow-negs", no_argument, 0, 'n'},
            {"progress",  no_argument, 0, 'p'},
            {"head-id", required_argument, 0, 'H'},
            {"tail-id", required_argument, 0, 'T'},
            {"forward-only", no_argument, 0, 'F'},
            {"gcsa-binary", no_argument, 0, 'B'},
            {"path-only", no_argument, 0, 'P'},
            {0, 0, 0, 0}
        };

        int option_index = 0;
        c = getopt_long (argc, argv, "hk:j:pt:e:gdnH:T:FBP",
                long_options, &option_index);

        // Detect the end of the options.
        if (c == -1)
            break;

        switch (c)
        {

            case 'k':
                kmer_size = atoi(optarg);
                break;

            case 'j':
                kmer_stride = atoi(optarg);
                break;

            case 'e':
                edge_max = atoi(optarg);
                break;

            case 't':
                omp_set_num_threads(atoi(optarg));
                break;

            case 'g':
                gcsa_out = true;
                break;

            case 'F':
                forward_only = true;
                break;


            case 'P':
                path_only = true;
                break;

            case 'd':
                allow_dups = false;
                break;

            case 'n':
                allow_negs = true;
                break;

            case 'p':
                show_progress = true;
                break;

            case 'H':
                head_id = atoi(optarg);
                break;

            case 'T':
                tail_id = atoi(optarg);
                break;

            case 'B':
                gcsa_binary = true;
                break;

            case 'h':
            case '?':
                help_kmers(argv);
                exit(1);
                break;

            default:
                abort ();
        }
    }

    vector<string> graph_file_names;
    while (optind < argc) {
        string file_name = argv[optind++];
        graph_file_names.push_back(file_name);
    }

    VGset graphs(graph_file_names);

    graphs.show_progress = show_progress;

    if (gcsa_out) {
        if (!gcsa_binary) {
            graphs.write_gcsa_out(cout, kmer_size, path_only, forward_only, head_id, tail_id);
        } else {
            graphs.write_gcsa_kmers_binary(cout, kmer_size, path_only, forward_only, head_id, tail_id);
        }
    } else {
        function<void(string&, list<NodeTraversal>::iterator, int, list<NodeTraversal>&, VG& graph)>
            lambda = [](string& kmer, list<NodeTraversal>::iterator n, int p, list<NodeTraversal>& path, VG& graph) {
                // We encode orientation by negating the IDs for backward nodes.
                // Their offsets are from the end of the node in its local forward
                // orientation, and are negated in the output.
                int sign = (*n).backward ? -1 : 1;
#pragma omp critical (cout)

                cout << kmer << '\t' << (*n).node->id() * sign << '\t' << p * sign << '\n';
            };
        graphs.for_each_kmer_parallel(lambda, kmer_size, path_only, edge_max, kmer_stride, allow_dups, allow_negs);
    }
    cout.flush();

    return 0;
}

void help_concat(char** argv) {
    cerr << "usage: " << argv[0] << " concat [options] <graph1.vg> [graph2.vg ...] >merged.vg" << endl
        << "Concatenates graphs in order by adding edges from the tail nodes of the" << endl
        << "predecessor to the head nodes of the following graph. Node IDs are" << endl
        << "compacted, so care should be taken if consistent IDs are required." << endl;
}

int main_concat(int argc, char** argv) {

    if (argc == 2) {
        help_concat(argv);
        return 1;
    }

    int c;
    optind = 2; // force optind past command positional argument
    while (true) {
        static struct option long_options[] =
        {
            {"help", no_argument, 0, 'h'},
            {0, 0, 0, 0}
        };

        int option_index = 0;
        c = getopt_long (argc, argv, "h",
                long_options, &option_index);

        // Detect the end of the options.
        if (c == -1)
            break;

        switch (c)
        {
            case 'h':
            case '?':
                help_concat(argv);
                exit(1);
                break;

            default:
                abort ();
        }
    }

    list<VG*> graphs;

    while (optind < argc) {
        VG* graph;
        string file_name = argv[optind++];
        if (file_name == "-") {
            graph = new VG(std::cin);
        } else {
            ifstream in;
            in.open(file_name.c_str());
            graph = new VG(in);
        }
        graphs.push_back(graph);
    }

    VG merged;
    for (list<VG*>::iterator g = graphs.begin(); g != graphs.end(); ++g) {
        merged.append(**g);
    }

    // output
    merged.serialize_to_ostream(std::cout);

    return 0;
}

void help_ids(char** argv) {
    cerr << "usage: " << argv[0] << " ids [options] <graph1.vg> [graph2.vg ...] >new.vg" << endl
        << "options:" << endl
        << "    -c, --compact        minimize the space of integers used by the ids" << endl
        << "    -i, --increment N    increase ids by N" << endl
        << "    -d, --decrement N    decrease ids by N" << endl
        << "    -j, --join           make a joint id space for all the graphs that are supplied" << endl
        << "                         by iterating through the supplied graphs and incrementing" << endl
        << "                         their ids to be non-conflicting" << endl
        << "    -s, --sort           assign new node IDs in (generalized) topological sort order" << endl;
}

int main_ids(int argc, char** argv) {

    if (argc == 2) {
        help_ids(argv);
        return 1;
    }

    bool join = false;
    bool compact = false;
    bool sort = false;
    int64_t increment = 0;
    int64_t decrement = 0;

    int c;
    optind = 2; // force optind past command positional argument
    while (true) {
        static struct option long_options[] =
        {
            {"compact", no_argument, 0, 'c'},
            {"increment", required_argument, 0, 'i'},
            {"decrement", required_argument, 0, 'd'},
            {"join", no_argument, 0, 'j'},
            {"sort", no_argument, 0, 's'},
            {"help", no_argument, 0, 'h'},
            {0, 0, 0, 0}
        };

        int option_index = 0;
        c = getopt_long (argc, argv, "hci:d:js",
                long_options, &option_index);

        // Detect the end of the options.
        if (c == -1)
            break;

        switch (c)
        {
            case 'c':
                compact = true;
                break;

            case 'i':
                increment = atoi(optarg);
                break;

            case 'd':
                decrement = atoi(optarg);
                break;

            case 'j':
                join = true;
                break;

            case 's':
                sort = true;
                break;

            case 'h':
            case '?':
                help_ids(argv);
                exit(1);
                break;

            default:
                abort ();
        }
    }

    if (!join) {
        VG* graph;
        string file_name = argv[optind];
        if (file_name == "-") {
            graph = new VG(std::cin);
        } else {
            ifstream in;
            in.open(file_name.c_str());
            graph = new VG(in);
        }

        if (sort) {
            // Set up the nodes so we go through them in topological order
            graph->sort();
        }

        if (compact || sort) {
            // Compact only, or compact to re-assign IDs after sort
            graph->compact_ids();
        }

        if (increment != 0) {
            graph->increment_node_ids(increment);
        }

        if (decrement != 0) {
            graph->decrement_node_ids(decrement);
        }

        graph->serialize_to_ostream(std::cout);
        delete graph;
    } else {

        vector<string> graph_file_names;
        while (optind < argc) {
            VG* graph;
            string file_name = argv[optind++];
            graph_file_names.push_back(file_name);
        }

        VGset graphs(graph_file_names);
        graphs.merge_id_space();

    }

    return 0;

}

void help_join(char** argv) {
    cerr << "usage: " << argv[0] << " join [options] <graph1.vg> [graph2.vg ...] >joined.vg" << endl
        << "Joins graphs and sub-graphs into a single variant graph by connecting their" << endl
        << "heads to a single root node with sequence 'N'." << endl
        << "Assumes a single id namespace for all graphs to join." << endl;
}

int main_join(int argc, char** argv) {

    if (argc == 2) {
        help_join(argv);
        return 1;
    }

    int c;
    optind = 2; // force optind past command positional argument
    while (true) {
        static struct option long_options[] =
        {
            {"help", no_argument, 0, 'h'},
            {0, 0, 0, 0}
        };

        int option_index = 0;
        c = getopt_long (argc, argv, "h",
                long_options, &option_index);

        // Detect the end of the options.
        if (c == -1)
            break;

        switch (c)
        {
            case 'h':
            case '?':
                help_join(argv);
                exit(1);
                break;

            default:
                abort ();
        }
    }

    list<VG*> graphs;

    while (optind < argc) {
        VG* graph;
        string file_name = argv[optind++];
        if (file_name == "-") {
            graph = new VG(std::cin);
        } else {
            ifstream in;
            in.open(file_name.c_str());
            graph = new VG(in);
        }
        graphs.push_back(graph);
    }

    VG joined;
    for (list<VG*>::iterator g = graphs.begin(); g != graphs.end(); ++g) {
        // Stick all the graphs together, complaining if they use the same node IDs (since they probably shouldn't).
        joined.extend(**g, true);
    }

    // combine all subgraphs
    joined.join_heads();

    // output
    joined.serialize_to_ostream(std::cout);

    return 0;
}

void help_stats(char** argv) {
    cerr << "usage: " << argv[0] << " stats [options] <graph.vg>" << endl
         << "options:" << endl
         << "    -z, --size            size of graph" << endl
         << "    -N, --node-count      number of nodes in graph" << endl
         << "    -E, --edge-count      number of edges in graph" << endl
         << "    -l, --length          length of sequences in graph" << endl
         << "    -s, --subgraphs       describe subgraphs of graph" << endl
         << "    -H, --heads           list the head nodes of the graph" << endl
         << "    -T, --tails           list the tail nodes of the graph" << endl
         << "    -S, --siblings        describe the siblings of each node" << endl
         << "    -b, --superbubbles    describe the superbubbles of the graph" << endl
         << "    -c, --components      print the strongly connected components of the graph" << endl
         << "    -n, --node ID         consider node with the given id" << endl
         << "    -d, --to-head         show distance to head for each provided node" << endl
         << "    -t, --to-tail         show distance to head for each provided node" << endl;
}

int main_stats(int argc, char** argv) {

    if (argc == 2) {
        help_stats(argv);
        return 1;
    }

    bool stats_size = false;
    bool stats_length = false;
    bool stats_subgraphs = false;
    bool stats_heads = false;
    bool stats_tails = false;
    bool show_sibs = false;
    bool show_components = false;
    bool distance_to_head = false;
    bool distance_to_tail = false;
    bool node_count = false;
    bool edge_count = false;
    bool superbubbles = false;
    set<vg::id_t> ids;

    int c;
    optind = 2; // force optind past command positional argument
    while (true) {
        static struct option long_options[] =
        {
            {"size", no_argument, 0, 'z'},
            {"node-count", no_argument, 0, 'N'},
            {"edge-count", no_argument, 0, 'E'},
            {"length", no_argument, 0, 'l'},
            {"subgraphs", no_argument, 0, 's'},
            {"heads", no_argument, 0, 'H'},
            {"tails", no_argument, 0, 'T'},
            {"help", no_argument, 0, 'h'},
            {"siblings", no_argument, 0, 'S'},
            {"components", no_argument, 0, 'c'},
            {"to-head", no_argument, 0, 'd'},
            {"to-tail", no_argument, 0, 't'},
            {"node", required_argument, 0, 'n'},
            {"superbubbles", no_argument, 0, 'b'},
            {0, 0, 0, 0}
        };

        int option_index = 0;
        c = getopt_long (argc, argv, "hzlsHTScdtn:NEb",
                long_options, &option_index);

        // Detect the end of the options.
        if (c == -1)
            break;

        switch (c)
        {
        case 'z':
            stats_size = true;
            break;

        case 'N':
            node_count = true;
            break;

        case 'E':
            edge_count = true;
            break;

        case 'l':
            stats_length = true;
            break;

        case 's':
            stats_subgraphs = true;
            break;

        case 'H':
            stats_heads = true;
            break;

        case 'T':
            stats_tails = true;
            break;

        case 'S':
            show_sibs = true;
            break;

        case 'c':
            show_components = true;
            break;

        case 'd':
            distance_to_head = true;
            break;

        case 't':
            distance_to_tail = true;
            break;

        case 'n':
            ids.insert(atoi(optarg));
            break;

        case 'b':
            superbubbles = true;
            break;

        case 'h':
        case '?':
            help_stats(argv);
            exit(1);
            break;

        default:
            abort ();
        }
    }

    VG* graph;
    string file_name = argv[optind];
    if (file_name == "-") {
        graph = new VG(std::cin);
    } else {
        ifstream in;
        in.open(file_name.c_str());
        graph = new VG(in);
    }

    if (stats_size) {
        cout << "nodes" << "\t" << graph->node_count() << endl
            << "edges" << "\t" << graph->edge_count() << endl;
    }

    if (node_count) {
        cout << graph->node_count() << endl;
    }

    if (edge_count) {
        cout << graph->edge_count() << endl;
    }

    if (stats_length) {
        cout << "length" << "\t" << graph->total_length_of_nodes() << endl;
    }

    if (stats_heads) {
        vector<Node*> heads;
        graph->head_nodes(heads);
        cout << "heads" << "\t";
        for (vector<Node*>::iterator h = heads.begin(); h != heads.end(); ++h) {
            cout << (*h)->id() << " ";
        }
        cout << endl;
    }

    if (stats_tails) {
        vector<Node*> tails;
        graph->tail_nodes(tails);
        cout << "tails" << "\t";
        for (vector<Node*>::iterator t = tails.begin(); t != tails.end(); ++t) {
            cout << (*t)->id() << " ";
        }
        cout << endl;
    }

    if (stats_subgraphs) {
        list<VG> subgraphs;
        graph->disjoint_subgraphs(subgraphs);
        // these are topologically-sorted
        for (list<VG>::iterator s = subgraphs.begin(); s != subgraphs.end(); ++s) {
            VG& subgraph = *s;
            vector<Node*> heads;
            subgraph.head_nodes(heads);
            int64_t length = subgraph.total_length_of_nodes();
            for (vector<Node*>::iterator h = heads.begin(); h != heads.end(); ++h) {
                cout << (h==heads.begin()?"":",") << (*h)->id();
            }
            cout << "\t" << length << endl;
        }
    }

    if (superbubbles) {
        for (auto& i : graph->superbubbles()) {
            auto& b = i.first;
            auto& v = i.second;
            cout << b.first << "\t" << b.second << "\t";
            for (auto& n : v) {
                cout << n << ",";
            }
            cout << endl;
        }
    }

    if (show_sibs) {
        graph->for_each_node([graph](Node* n) {
                for (auto trav : graph->full_siblings_to(NodeTraversal(n, false))) {
                    cout << n->id() << "\t" << "to-sib" << "\t" << trav.node->id() << endl;
                }
                for (auto trav : graph->full_siblings_from(NodeTraversal(n, false))) {
                    cout << n->id() << "\t" << "from-sib" << "\t" << trav.node->id() << endl;
                }
            });
    }

    if (show_components) {
        for (auto& c : graph->strongly_connected_components()) {
            for (auto& id : c) {
                cout << id << ", ";
            }
            cout << endl;
        }
    }

    if (distance_to_head) {
        for (auto id : ids) {
            cout << id << " to head:\t"
                << graph->distance_to_head(NodeTraversal(graph->get_node(id), false)) << endl;
        }
    }

    if (distance_to_tail) {
        for (auto id : ids) {
            cout << id << " to tail:\t"
                << graph->distance_to_tail(NodeTraversal(graph->get_node(id), false)) << endl;
        }
    }

    delete graph;

    return 0;

}

void help_paths(char** argv) {
    cerr << "usage: " << argv[0] << " paths [options] <graph.vg>" << endl
        << "options:" << endl
        << "  obtain paths in GAM:" << endl
        << "    -x, --extract         return (as alignments) the stored paths in the graph" << endl
        << "  generation:" << endl
        << "    -n, --node ID         starting at node with ID" << endl
        << "    -l, --max-length N    generate paths of at most length N" << endl
        << "    -e, --edge-max N      only consider paths which make edge choices at this many points" << endl
        << "    -s, --as-seqs         write each path as a sequence" << endl
        << "    -p, --path-only       only write kpaths from the graph if they traverse embedded paths" << endl;
}

int main_paths(int argc, char** argv) {

    if (argc == 2) {
        help_paths(argv);
        return 1;
    }

    int max_length = 0;
    int edge_max = 0;
    int64_t node_id = 0;
    bool as_seqs = false;
    bool extract = false;
    bool path_only = false;

    int c;
    optind = 2; // force optind past command positional argument
    while (true) {
        static struct option long_options[] =

        {
            {"extract", no_argument, 0, 'x'},
            {"node", required_argument, 0, 'n'},
            {"max-length", required_argument, 0, 'l'},
            {"edge-max", required_argument, 0, 'e'},
            {"as-seqs", no_argument, 0, 's'},
            {"path-only", no_argument, 0, 'p'},
            {0, 0, 0, 0}
        };

        int option_index = 0;
        c = getopt_long (argc, argv, "n:l:hse:xp",
                long_options, &option_index);

        // Detect the end of the options.
        if (c == -1)
            break;

        switch (c)
        {

            case 'x':
                extract = true;
                break;

            case 'n':
                node_id = atoll(optarg);
                break;

            case 'l':
                max_length = atoi(optarg);
                break;

            case 'e':
                edge_max = atoi(optarg);
                break;

            case 's':
                as_seqs = true;
                break;

            case 'p':
                path_only = true;
                break;

            case 'h':
            case '?':
                help_paths(argv);
                exit(1);
                break;

            default:
                abort ();
        }
    }

    if (edge_max == 0) edge_max = max_length + 1;

    VG* graph;
    string file_name = argv[optind];
    if (file_name == "-") {
        graph = new VG(std::cin);
    } else {
        ifstream in;
        in.open(file_name.c_str());
        graph = new VG(in);
    }

    if (extract) {
        vector<Alignment> alns = graph->paths_as_alignments();
        write_alignments(cout, alns);
        delete graph;
        return 0;
    }

    if (max_length == 0) {
        cerr << "error:[vg paths] a --max-length is required when generating paths" << endl;
    }

    function<void(size_t,Path&)> paths_to_seqs = [graph](size_t mapping_index, Path& p) {
        string seq = graph->path_sequence(p);
#pragma omp critical(cout)
        cout << seq << endl;
    };

    function<void(size_t,Path&)> paths_to_json = [](size_t mapping_index, Path& p) {
        string json2 = pb2json(p);
#pragma omp critical(cout)
        cout<<json2<<endl;
    };

    function<void(size_t, Path&)>* callback = &paths_to_seqs;
    if (!as_seqs) {
        callback = &paths_to_json;
    }

    auto noop = [](NodeTraversal) { }; // don't handle the failed regions of the graph yet

    if (node_id) {

        graph->for_each_kpath_of_node(graph->get_node(node_id),
                path_only,
                max_length,
                edge_max,
                noop, noop,
                *callback);
    } else {
        graph->for_each_kpath_parallel(max_length,
                path_only,
                edge_max,
                noop, noop,
                *callback);
    }

    delete graph;

    return 0;

}

void help_find(char** argv) {
    cerr << "usage: " << argv[0] << " find [options] <graph.vg> >sub.vg" << endl
         << "options:" << endl
         << "    -d, --db-name DIR      use this db (defaults to <graph>.index/)" << endl
         << "    -x, --xg-name FILE     use this xg index (instead of rocksdb db)" << endl
         << "graph features:" << endl
         << "    -n, --node ID          find node, return 1-hop context as graph" << endl
         << "    -e, --edges-end ID     return edges on end of node with ID" << endl
         << "    -s, --edges-start ID   return edges on start of node with ID" << endl
         << "    -c, --context STEPS    expand the context of the subgraph this many steps" << endl
         << "    -L, --use-length       treat STEPS in -c or M in -r as a length in bases" << endl
         << "    -p, --path TARGET      find the node(s) in the specified path range TARGET=path[:pos1[-pos2]]" << endl
         << "    -P, --position-in PATH find the position of the node (specified by -n) in the given path" << endl
         << "    -r, --node-range N:M   get nodes from N to M" << endl
         << "alignments: (rocksdb only)" << endl
         << "    -a, --alignments       writes alignments from index, sorted by node id" << endl
         << "    -i, --alns-in N:M      writes alignments whose start nodes is between N and M (inclusive)" << endl
         << "sequences:" << endl
         << "    -g, --gcsa FILE        use this GCSA2 index of the sequence space of the graph" << endl
         << "    -z, --kmer-size N      split up --sequence into kmers of size N" << endl
         << "    -j, --kmer-stride N    step distance between succesive kmers in sequence (default 1)" << endl
         << "    -S, --sequence STR     search for sequence STR using --kmer-size kmers" << endl
         << "    -M, --mems STR         describe the super-maximal exact matches of the STR (gcsa2) in JSON" << endl
         << "    -k, --kmer STR         return a graph of edges and nodes matching this kmer" << endl
         << "    -T, --table            instead of a graph, return a table of kmers" << endl
         << "                           (works only with kmers in the index)" << endl
         << "    -C, --kmer-count       report approximate count of kmer (-k) in db" << endl
         << "    -D, --distance         return distance on path between pair of nodes (-n). if -P not used, best path chosen heurstically" << endl;

}

int main_find(int argc, char** argv) {

    if (argc == 2) {
        help_find(argv);
        return 1;
    }

    string db_name;
    string sequence;
    int kmer_size=0;
    int kmer_stride = 1;
    vector<string> kmers;
    string output_format;
    vector<int64_t> node_ids;
    int context_size=0;
    bool use_length = false;
    bool count_kmers = false;
    bool kmer_table = false;
    string target;
    string path_name;
    string range;
    string gcsa_in;
    string xg_name;
    bool get_mems = false;
    bool get_alignments = false;
    bool get_mappings = false;
    string node_id_range;
    vg::id_t start_id = 0;
    vg::id_t end_id = 0;
    bool pairwise_distance = false;

    int c;
    optind = 2; // force optind past command positional argument
    while (true) {
        static struct option long_options[] =
            {
                //{"verbose", no_argument,       &verbose_flag, 1},
                {"db-name", required_argument, 0, 'd'},
                {"xg-name", required_argument, 0, 'x'},
                {"gcsa", required_argument, 0, 'g'},
                {"node", required_argument, 0, 'n'},
                {"edges-end", required_argument, 0, 'e'},
                {"edges-start", required_argument, 0, 's'},
                {"kmer", required_argument, 0, 'k'},
                {"table", no_argument, 0, 'T'},
                {"sequence", required_argument, 0, 'S'},
                {"mems", required_argument, 0, 'M'},
                {"kmer-stride", required_argument, 0, 'j'},
                {"kmer-size", required_argument, 0, 'z'},
                {"output", required_argument, 0, 'o'},
                {"context", required_argument, 0, 'c'},
                {"use-length", no_argument, 0, 'L'},
                {"kmer-count", no_argument, 0, 'C'},
                {"path", required_argument, 0, 'p'},
                {"position-in", required_argument, 0, 'P'},
                {"node-range", required_argument, 0, 'r'},
                {"alignments", no_argument, 0, 'a'},
                {"mappings", no_argument, 0, 'm'},
                {"alns-in", required_argument, 0, 'i'},
                {"distance", no_argument, 0, 'D'},
                {0, 0, 0, 0}
            };

        int option_index = 0;
        c = getopt_long (argc, argv, "d:x:n:e:s:o:k:hc:LS:z:j:CTp:P:r:amg:M:i:D",
                         long_options, &option_index);

        // Detect the end of the options.
        if (c == -1)
            break;

        switch (c)
        {
        case 'd':
            db_name = optarg;
            break;

        case 'x':
            xg_name = optarg;
            break;

        case 'g':
            gcsa_in = optarg;
            break;

        case 'k':
            kmers.push_back(optarg);
            break;

        case 'S':
            sequence = optarg;
            break;

            case 'M':
                sequence = optarg;
                get_mems = true;
                break;

            case 'j':
                kmer_stride = atoi(optarg);
                break;

        case 'z':
            kmer_size = atoi(optarg);
            break;

        case 'C':
            count_kmers = true;
            break;

        case 'p':
            target = optarg;
            break;

        case 'P':
            path_name = optarg;
            break;

        case 'c':
            context_size = atoi(optarg);
            break;

        case 'L':
            use_length = true;
            break;            

        case 'n':
            node_ids.push_back(atoi(optarg));
            break;

        case 'e':
            end_id = atoi(optarg);
            break;

        case 's':
            start_id = atoi(optarg);
            break;

        case 'T':
            kmer_table = true;
            break;

        case 'r':
            range = optarg;
            break;

        case 'a':
            get_alignments = true;
            break;

        case 'i':
            node_id_range = optarg;
            break;

        case 'm':
            get_mappings = true;
            break;

        case 'o':
            output_format = optarg;
            break;

        case 'D':
            pairwise_distance = true;
            break;

        case 'h':
        case '?':
            help_find(argv);
            exit(1);
            break;

        default:
            abort ();
        }
    }
    if (optind < argc) {
        //string file_name = argv[optind];
        cerr << "[vg find] find requires -d, -g, or -x to know where to find its database" << endl;
        return 1;
    }

    if (context_size > 0 && use_length == true && xg_name.empty()) {
        cerr << "[vg find] error, -L not supported without -x" << endl;
        exit(1);
    }

    // open index
    Index* vindex = nullptr;
    if (db_name.empty()) {
        assert(!gcsa_in.empty() || !xg_name.empty());
    } else {
        vindex = new Index;
        vindex->open_read_only(db_name);
    }

    xg::XG xindex;
    if (!xg_name.empty()) {
        ifstream in(xg_name.c_str());
        xindex.load(in);
    }

    if (get_alignments) {
        assert(!db_name.empty());
        vector<Alignment> output_buf;
        auto lambda = [&output_buf](const Alignment& aln) {
            output_buf.push_back(aln);
            stream::write_buffered(cout, output_buf, 100);
        };
        vindex->for_each_alignment(lambda);
        stream::write_buffered(cout, output_buf, 0);
    }

    if (!node_id_range.empty()) {
        assert(!db_name.empty());
        vector<string> parts = split_delims(node_id_range, ":");
        convert(parts.front(), start_id);
        convert(parts.back(), end_id);
        vector<Alignment> output_buf;
        auto lambda = [&output_buf](const Alignment& aln) {
            output_buf.push_back(aln);
            stream::write_buffered(cout, output_buf, 100);
        };
        vindex->for_alignment_in_range(start_id, end_id, lambda);
        stream::write_buffered(cout, output_buf, 0);
    }

    if (!xg_name.empty()) {
        if (!node_ids.empty() && path_name.empty() && !pairwise_distance) {
            // get the context of the node
            vector<Graph> graphs;
            for (auto node_id : node_ids) {
                Graph g;
                xindex.neighborhood(node_id, context_size, g, !use_length);
                graphs.push_back(g);
            }
            VG result_graph;
            for (auto& graph : graphs) {
                // Allow duplicate nodes and edges (from e.g. multiple -n options); silently collapse them.
                result_graph.extend(graph);
            }
            result_graph.remove_orphan_edges();
            // return it
            result_graph.serialize_to_ostream(cout);
        } else if (end_id != 0) {
            for (auto& e : xindex.edges_on_end(end_id)) {
                cout << (e.from_start() ? -1 : 1) * e.from() << "\t" <<  (e.to_end() ? -1 : 1) * e.to() << endl;
            }
        } else if (start_id != 0) {
            for (auto& e : xindex.edges_on_start(start_id)) {
                cout << (e.from_start() ? -1 : 1) * e.from() << "\t" <<  (e.to_end() ? -1 : 1) * e.to() << endl;
            }
        }
        if (!node_ids.empty() && !path_name.empty() && !pairwise_distance) {
            // Note: this isn't at all consistent with -P option with rocksdb, which couts a range
            // and then mapping, but need this info right now for scripts/chunked_call
            for (auto node_id : node_ids) {
                cout << node_id;
                vector<size_t> positions = xindex.node_positions_in_path(node_id, path_name);
                for (auto pos : positions) {
                    cout << "\t" << pos;
                }
                cout << endl;
            }
        }
        if (pairwise_distance) {
            if (node_ids.size() != 2) {
                cerr << "[vg find] error, exactly 2 nodes (-n) required with -D" << endl;
                exit(1);
            }
            if (!path_name.empty()) {
                cout << xindex.approx_path_distance(path_name, node_ids[0], node_ids[1]) << endl;
            } else {
                cout << xindex.min_approx_path_distance(vector<string>(), node_ids[0], node_ids[1]) << endl;
            }
            return 0;
        }
        if (!target.empty()) {
            string name;
            int64_t start, end;
            Graph graph;
            parse_region(target, name, start, end);
            if(xindex.path_rank(name) == 0) {
                // Passing a nonexistent path to get_path_range produces Undefined Behavior
                cerr << "[vg find] error, path " << name << " not found in index" << endl;
                exit(1);
            }
            xindex.get_path_range(name, start, end, graph);
            if (context_size > 0) {
                xindex.expand_context(graph, context_size, true, !use_length);
            }
            VG vgg; vgg.extend(graph); // removes dupes
            vgg.serialize_to_ostream(cout);
        }
        if (!range.empty()) {
            Graph graph;
            int64_t id_start=0, id_end=0;
            vector<string> parts = split_delims(range, ":");
            if (parts.size() == 1) {
                cerr << "[vg find] error, format of range must be \"N:M\" where start id is N and end id is M, got " << range << endl;
                exit(1);
            }
            convert(parts.front(), id_start);
            convert(parts.back(), id_end);
            if (!use_length) {
                xindex.get_id_range(id_start, id_end, graph);
            } else {
                // treat id_end as length instead.
                xindex.get_id_range_by_length(id_start, id_end, graph, true);
            }
            if (context_size > 0) {
                xindex.expand_context(graph, context_size, true, !use_length);
            }
            VG vgg; vgg.extend(graph); // removes dupes
            vgg.remove_orphan_edges();
            vgg.serialize_to_ostream(cout);
        }
    } else if (!db_name.empty()) {
        if (!node_ids.empty() && path_name.empty()) {
            // get the context of the node
            vector<VG> graphs;
            for (auto node_id : node_ids) {
                VG g;
                vindex->get_context(node_id, g);
                if (context_size > 0) {
                    vindex->expand_context(g, context_size);
                }
                graphs.push_back(g);
            }
            VG result_graph;
            for (auto& graph : graphs) {
                // Allow duplicate nodes and edges (from e.g. multiple -n options); silently collapse them.
                result_graph.extend(graph);
            }
            result_graph.remove_orphan_edges();
            // return it
            result_graph.serialize_to_ostream(cout);
        } else if (end_id != 0) {
            vector<Edge> edges;
            vindex->get_edges_on_end(end_id, edges);
            for (vector<Edge>::iterator e = edges.begin(); e != edges.end(); ++e) {
                cout << (e->from_start() ? -1 : 1) * e->from() << "\t" <<  (e->to_end() ? -1 : 1) * e->to() << endl;
            }
        } else if (start_id != 0) {
            vector<Edge> edges;
            vindex->get_edges_on_start(start_id, edges);
            for (vector<Edge>::iterator e = edges.begin(); e != edges.end(); ++e) {
                cout << (e->from_start() ? -1 : 1) * e->from() << "\t" <<  (e->to_end() ? -1 : 1) * e->to() << endl;
            }
        }
        if (!node_ids.empty() && !path_name.empty()) {
            int64_t path_id = vindex->get_path_id(path_name);
            for (auto node_id : node_ids) {
                list<pair<int64_t, bool>> path_prev, path_next;
                int64_t prev_pos=0, next_pos=0;
                bool prev_backward, next_backward;
                if (vindex->get_node_path_relative_position(node_id, false, path_id,
                            path_prev, prev_pos, prev_backward,
                            path_next, next_pos, next_backward)) {

                    // Negate IDs for backward nodes
                    cout << node_id << "\t" << path_prev.front().first * (path_prev.front().second ? -1 : 1) << "\t" << prev_pos
                        << "\t" << path_next.back().first * (path_next.back().second ? -1 : 1) << "\t" << next_pos << "\t";

                    Mapping m = vindex->path_relative_mapping(node_id, false, path_id,
                            path_prev, prev_pos, prev_backward,
                            path_next, next_pos, next_backward);
                    cout << pb2json(m) << endl;
                }
            }
        }
        if (!target.empty()) {
            string name;
            int64_t start, end;
            VG graph;
            parse_region(target, name, start, end);
            vindex->get_path(graph, name, start, end);
            if (context_size > 0) {
                vindex->expand_context(graph, context_size);
            }
            graph.remove_orphan_edges();
            graph.serialize_to_ostream(cout);
        }
        if (!range.empty()) {
            VG graph;
            int64_t id_start=0, id_end=0;
            vector<string> parts = split_delims(range, ":");
            if (parts.size() == 1) {
                cerr << "[vg find] error, format of range must be \"N:M\" where start id is N and end id is M, got " << range << endl;
                exit(1);
            }
            convert(parts.front(), id_start);
            convert(parts.back(), id_end);
            vindex->get_range(id_start, id_end, graph);
            if (context_size > 0) {
                vindex->expand_context(graph, context_size);
            }
            graph.remove_orphan_edges();
            graph.serialize_to_ostream(cout);
        }
    }

    // todo cleanup if/else logic to allow only one function

    if (!sequence.empty()) {
        if (gcsa_in.empty()) {
            if (get_mems) {
                cerr << "error:[vg find] a GCSA index must be passed to get MEMs" << endl;
                return 1;
            }
            set<int> kmer_sizes = vindex->stored_kmer_sizes();
            if (kmer_sizes.empty()) {
                cerr << "error:[vg find] index does not include kmers, add with vg index -k" << endl;
                return 1;
            }
            if (kmer_size == 0) {
                kmer_size = *kmer_sizes.begin();
            }
            for (int i = 0; i <= sequence.size()-kmer_size; i+=kmer_stride) {
                kmers.push_back(sequence.substr(i,kmer_size));
            }
        } else {
            // let's use the GCSA index
            // first open it
            ifstream in_gcsa(gcsa_in.c_str());
            gcsa::GCSA gcsa_index;
            gcsa_index.load(in_gcsa);
            gcsa::LCPArray lcp_index;
            // default LCP is the gcsa base name +.lcp
            string lcp_in = gcsa_in + ".lcp";
            ifstream in_lcp(lcp_in.c_str());
            lcp_index.load(in_lcp);
            //range_type find(const char* pattern, size_type length) const;
            //void locate(size_type path, std::vector<node_type>& results, bool append = false, bool sort = true) const;
            //locate(i, results);
            if (!get_mems) {
                auto paths = gcsa_index.find(sequence.c_str(), sequence.length());
                //cerr << paths.first << " - " << paths.second << endl;
                for (gcsa::size_type i = paths.first; i <= paths.second; ++i) {
                    std::vector<gcsa::node_type> ids;
                    gcsa_index.locate(i, ids);
                    for (auto id : ids) {
                        cout << gcsa::Node::decode(id) << endl;
                    }
                }
            } else {
                // for mems we need to load up the gcsa and lcp structures into the mapper
                Mapper mapper;
                mapper.gcsa = &gcsa_index;
                mapper.lcp = &lcp_index;
                // get the mems
                auto mems = mapper.find_smems(sequence);
                // then fill the nodes that they match
                for (auto& mem : mems) mem.fill_nodes(&gcsa_index);
                // dump them to stdout
                cout << mems_to_json(mems) << endl;
            }
        }
    }

    if (!kmers.empty()) {
        if (count_kmers) {
            for (auto& kmer : kmers) {
                cout << kmer << "\t" << vindex->approx_size_of_kmer_matches(kmer) << endl;
            }
        } else if (kmer_table) {
            for (auto& kmer : kmers) {
                map<string, vector<pair<int64_t, int32_t> > > positions;
                vindex->get_kmer_positions(kmer, positions);
                for (auto& k : positions) {
                    for (auto& p : k.second) {
                        cout << k.first << "\t" << p.first << "\t" << p.second << endl;
                    }
                }
            }
        } else {
            vector<VG> graphs;
            for (auto& kmer : kmers) {
                VG g;
                vindex->get_kmer_subgraph(kmer, g);
                if (context_size > 0) {
                    vindex->expand_context(g, context_size);
                }
                graphs.push_back(g);
            }

            VG result_graph;
            for (auto& graph : graphs) {
                // Allow duplicate nodes and edges (from multiple kmers); silently collapse them.
                result_graph.extend(graph);
            }
            result_graph.remove_orphan_edges();
            result_graph.serialize_to_ostream(cout);
        }
    }

    if (vindex) delete vindex;

    return 0;

}

void help_index(char** argv) {
    cerr << "usage: " << argv[0] << " index [options] <graph1.vg> [graph2.vg ...]" << endl
        << "Creates an index on the specified graph or graphs. All graphs indexed must " << endl
        << "already be in a joint ID space, and the graph containing the highest-ID node " << endl
        << "must come first." << endl
        << "xg options:" << endl
        << "    -x, --xg-name FILE     use this file to store a succinct, queryable version of" << endl
        << "                           the graph(s) (effectively replaces rocksdb)" << endl
        << "    -v, --vcf-phasing FILE import phasing blocks from the given VCF file as threads" << endl
        << "    -T, --store-threads    use gPBWT to store the embedded paths as threads" << endl
        << "gcsa options:" << endl
        << "    -g, --gcsa-out FILE    output a GCSA2 index instead of a rocksdb index" << endl
        << "    -i, --dbg-in FILE      optionally use deBruijn graph encoded in FILE rather than an input VG (multiple allowed" << endl
        << "    -k, --kmer-size N      index kmers of size N in the graph" << endl
        << "    -X, --doubling-steps N use this number of doubling steps for GCSA2 construction" << endl
        << "    -Z, --size-limit N     limit of memory to use for GCSA2 construction in gigabytes" << endl
        << "    -O, --path-only        only index the kmers in paths embedded in the graph" << endl
        << "    -F, --forward-only     omit the reverse complement of the graph from indexing" << endl
        << "    -e, --edge-max N       only consider paths which make edge choices at <= this many points" << endl
        << "    -j, --kmer-stride N    step distance between succesive kmers in paths (default 1)" << endl
        << "    -d, --db-name PATH     create rocksdb in PATH directory (default: <graph>.index/)" << endl
        << "                           or GCSA2 index in PATH file (default: <graph>" << gcsa::GCSA::EXTENSION << ")" << endl
        << "                           (this is required if you are using multiple graphs files)" << endl
        << "    -t, --threads N        number of threads to use" << endl
        << "    -p, --progress         show progress" << endl
        << "    -V, --verify-index     validate the GCSA2 index using the input kmers (important for testing)" << endl
        << "rocksdb options (ignored with -g):" << endl
                                                   << "    -s, --store-graph      store graph as xg" << endl
                                                   << "    -m, --store-mappings   input is .gam format, store the mappings in alignments by node" << endl
                                                   << "    -a, --store-alignments input is .gam format, store the alignments by node" << endl
                                                   << "    -A, --dump-alignments  graph contains alignments, output them in sorted order" << endl
                                                   << "    -P, --prune KB         remove kmer entries which use more than KB kilobytes" << endl
                                                   << "    -n, --allow-negs       don't filter out relative negative positions of kmers" << endl
                                                   << "    -D, --dump             print the contents of the db to stdout" << endl
                                                   << "    -M, --metadata         describe aspects of the db stored in metadata" << endl
                                                   << "    -L, --path-layout      describes the path layout of the graph" << endl
                                                   << "    -S, --set-kmer         assert that the kmer size (-k) is in the db" << endl
                                                   //<< "    -b, --tmp-db-base S    use this base name for temporary indexes" << endl
                                                   << "    -C, --compact          compact the index into a single level (improves performance)" << endl
                                                   << "    -Q, --use-snappy       use snappy compression (faster, larger) rather than zlib" << endl;

}

int main_index(int argc, char** argv) {

    if (argc == 2) {
        help_index(argv);
        return 1;
    }

    string rocksdb_name;
    string gcsa_name;
    string xg_name;
    // Where should we import haplotype phasing paths from, if anywhere?
    string vcf_name;
    vector<string> dbg_names;
    int kmer_size = 0;
    bool path_only = false;
    int edge_max = 0;
    int kmer_stride = 1;
    int prune_kb = -1;
    bool store_graph = false;
    bool dump_index = false;
    bool describe_index = false;
    bool show_progress = false;
    bool set_kmer_size = false;
    bool path_layout = false;
    bool store_alignments = false;
    bool store_mappings = false;
    bool allow_negs = false;
    bool compact = false;
    bool dump_alignments = false;
    bool use_snappy = false;
    int doubling_steps = 2;
    bool verify_index = false;
    bool forward_only = false;
    size_t size_limit = 200; // in gigabytes
    bool store_threads = false; // use gPBWT to store paths

    int c;
    optind = 2; // force optind past command positional argument
    while (true) {
        static struct option long_options[] =
        {
            //{"verbose", no_argument,       &verbose_flag, 1},
            {"db-name", required_argument, 0, 'd'},
            {"kmer-size", required_argument, 0, 'k'},
            {"edge-max", required_argument, 0, 'e'},
            {"kmer-stride", required_argument, 0, 'j'},
            {"store-graph", no_argument, 0, 's'},
            {"store-alignments", no_argument, 0, 'a'},
            {"dump-alignments", no_argument, 0, 'A'},
            {"store-mappings", no_argument, 0, 'm'},
            {"dump", no_argument, 0, 'D'},
            {"metadata", no_argument, 0, 'M'},
            {"set-kmer", no_argument, 0, 'S'},
            {"threads", required_argument, 0, 't'},
            {"progress",  no_argument, 0, 'p'},
            {"prune",  required_argument, 0, 'P'},
            {"path-layout", no_argument, 0, 'L'},
            {"compact", no_argument, 0, 'C'},
            {"allow-negs", no_argument, 0, 'n'},
            {"use-snappy", no_argument, 0, 'Q'},
            {"gcsa-name", required_argument, 0, 'g'},
            {"xg-name", required_argument, 0, 'x'},
            {"vcf-phasing", required_argument, 0, 'v'},
            {"verify-index", no_argument, 0, 'V'},
            {"forward-only", no_argument, 0, 'F'},
            {"size-limit", no_argument, 0, 'Z'},
            {"path-only", no_argument, 0, 'O'},
            {"store-threads", no_argument, 0, 'T'},
            {"dbg-in", required_argument, 0, 'i'},
            {0, 0, 0, 0}
        };

        int option_index = 0;
        c = getopt_long (argc, argv, "d:k:j:pDshMt:b:e:SP:LmaCnAQg:X:x:v:VFZ:Oi:T",
                long_options, &option_index);

        // Detect the end of the options.
        if (c == -1)
            break;

        switch (c)
        {
            case 'd':
                rocksdb_name = optarg;
                break;

            case 'x':
                xg_name = optarg;
                break;

            case 'v':
                vcf_name = optarg;
                break;

            case 'P':
                prune_kb = atoi(optarg);
                break;

            case 'k':
                kmer_size = atoi(optarg);
                break;


            case 'O':
                path_only = true;
                break;

            case 'e':
                edge_max = atoi(optarg);
                break;


            case 'j':
                kmer_stride = atoi(optarg);
                break;

            case 'p':
                show_progress = true;
                break;

            case 'D':
                dump_index = true;
                break;

            case 'M':
                describe_index = true;
                break;

            case 'L':
                path_layout = true;
                break;

            case 'S':
                set_kmer_size = true;
                break;

            case 's':
                store_graph = true;
                break;

            case 'a':
                store_alignments = true;
                break;

            case 'A':
                dump_alignments = true;
                break;

            case 'm':
                store_mappings = true;
                break;

            case 'n':
                allow_negs = true;
                break;

            case 'C':
                compact = true;
                break;

            case 'Q':
                use_snappy = true;
                break;

            case 't':
                omp_set_num_threads(atoi(optarg));
                break;

            case 'g':
                gcsa_name = optarg;
                break;

            case 'V':
                verify_index = true;
                break;
            case 'i':
                dbg_names.push_back(optarg);
                break;
            case 'F':
                forward_only = true;
                break;

            case 'X':
                doubling_steps = atoi(optarg);
                break;

            case 'Z':
                size_limit = atoi(optarg);
                break;

            case 'T':
                store_threads = true;
                break;

            case 'h':
            case '?':
                help_index(argv);
                exit(1);
                break;

            default:
                abort ();
        }
    }

    if (edge_max == 0) edge_max = kmer_size + 1;

    vector<string> file_names;
    while (optind < argc) {
        string file_name = argv[optind++];
        file_names.push_back(file_name);
    }

    if (file_names.size() <= 0){
        cerr << "No graph provided for indexing. Please provide a .vg file to index." << endl;
        //return 1;
    }

    if(kmer_size == 0 && !gcsa_name.empty() && dbg_names.empty()) {
        // gcsa doesn't do anything if we tell it a kmer size of 0.
        cerr << "error:[vg index] kmer size for GCSA2 index must be >0" << endl;
        return 1;
    }

    if(kmer_size < 0) {
        cerr << "error:[vg index] kmer size cannot be negative" << endl;
        return 1;
    }

    if(kmer_stride <= 0) {
        // kmer strides of 0 (or negative) are silly.
        cerr << "error:[vg index] kmer stride must be positive and nonzero" << endl;
        return 1;
    }

    if (!xg_name.empty()) {
        // We need to build an xg index

        // We'll fill this with the opened VCF file if we need one.
        vcflib::VariantCallFile variant_file;

        if(!vcf_name.empty()) {
            // There's a VCF we should load haplotype info from

            if (!vcf_name.empty()) {
                variant_file.open(vcf_name);
                if (!variant_file.is_open()) {
                    cerr << "error:[vg index] could not open" << vcf_name << endl;
                    return 1;
                }
            }

        }

        // We want to siphon off the "_alt_<variant>_<number>" paths from "vg
        // construct -a" and not index them, and use them for creating haplotype
        // threads.
        // TODO: a better way to store path metadata
        map<string, Path> alt_paths;
        // This is matched against the entire string.
        regex is_alt("_alt_.+_[0-9]+");

        // store the graphs
        VGset graphs(file_names);
        // Turn into an XG index, except for the alt paths which we pull out and load into RAM instead.
        //xg::XG index = graphs.to_xg(store_threads);
        xg::XG index = graphs.to_xg(store_threads, is_alt, alt_paths);


        if(variant_file.is_open()) {
            // Now go through and add the varaints.

            // How many phases are there?
            size_t num_samples = variant_file.sampleNames.size();
            // And how many phases?
            size_t num_phases = num_samples * 2;

            for(size_t path_rank = 1; path_rank <= index.max_path_rank(); path_rank++) {
                // Find all the reference paths and loop over them. We'll just
                // assume paths that don't start with "_" might appear in the
                // VCF. We need to use the xg path functions, since we didn't
                // load up the whole vg graph.

                // What path is this?
                string path_name = index.path_name(path_rank);

                // We already know it's not a variant's alt, since those were
                // removed, so it might be a primary contig.

                // How many bases is it?
                size_t path_length = index.path_length(path_name);

                // Allocate some Paths to store phase threads
                vector<Path> active_phase_paths{num_phases};
                // We need to remember how many paths of a particular phase have
                // already been generated.
                vector<int> saved_phase_paths(num_phases, 0);

                // What's the first reference position after the last variant?
                size_t nonvariant_start = 0;

                // Completed ones just get dumped into the index
                auto finish_phase = [&](size_t phase_number) {
                    // We have finished a phase (because an unphased variant
                    // came up or we ran out of variants); dump it into the
                    // index under a name and make a new Path for that phase.

                    // Find where this path is in our vector
                    Path& to_save = active_phase_paths[phase_number];

                    if(to_save.mapping_size() > 0) {
                        // Only actually do anything if we put in some mappings.

                        // Make sure the path has a name, and increment the
                        // number of saved paths for this phase so the next path
                        // will get a different name.
                        to_save.set_name("_phase_" + to_string(phase_number) +
                                "_" + to_string(saved_phase_paths[phase_number]++));

                        // Actually send the path off to XG
                        index.insert_thread(to_save);

                        // Clear it out for re-use
                        to_save = Path();
                    }
                };

                // We need a way to dump mappings into pahse threads. The
                // mapping edits and rank and offset info will be ignored; the
                // Mapping just represents an oriented node traversal.
                auto append_mapping = [&](size_t phase_number, const Mapping& mapping) {
                    // Find the path to add to
                    Path& to_extend = active_phase_paths[phase_number];

                    // See if the edge we need to follow exists
                    if(to_extend.mapping_size() > 0) {
                        // If there's a previous mapping, go find it
                        const Mapping& previous = to_extend.mapping(to_extend.mapping_size() - 1);

                        // Break out the IDs and flags we need to check for the edge
                        int64_t last_node = previous.position().node_id();
                        bool last_from_start = previous.position().is_reverse();

                        int64_t new_node = mapping.position().node_id();
                        bool new_to_end = mapping.position().is_reverse();

                        if(!index.has_edge(last_node, last_from_start, new_node, new_to_end)) {
                            // We can't have a thread take this edge. Split ane
                            // emit the current mappings and start a new path.
                            cerr << "warning:[vg index] phase " << phase_number << " wants edge "
                                << last_node << (last_from_start ? "L" : "R") << " - "
                                << new_node << (new_to_end ? "R" : "L")
                                << " which does not exist. Splitting!" << endl;

                            finish_phase(phase_number);
                        }
                    }

                    // Make a new Mapping in the Path
                    Mapping& new_place = *(active_phase_paths[phase_number].add_mapping());

                    // Set it
                    new_place = mapping;

                    // Make sure to clear out the rank and edits
                    new_place.set_rank(0);
                    new_place.clear_edit();
                };

                // We need an easy way to append any reference mappings from the
                // last variant up until a certain position (which may be past
                // the end of the entire reference path).
                auto append_reference_mappings_until = [&](size_t phase_number, size_t end) {
                    // We need to look and add in the mappings to the
                    // intervening reference nodes from the last variant, if
                    // any. For which we need access to the last variant's past-
                    // the-end reference position.
                    size_t ref_pos = nonvariant_start;
                    while(ref_pos < end) {
                        // While there is intervening reference
                        // sequence, add it to our phase.

                        // What mapping is here?
                        Mapping ref_mapping = index.mapping_at_path_position(path_name, ref_pos);

                        // Stick it in the phase path
                        append_mapping(phase_number, ref_mapping);

                        // Advance to what's after that mapping
                        ref_pos += index.node_length(ref_mapping.position().node_id());
                    }
                };

                // We also have another function to handle each variant as it comes in.
                auto handle_variant = [&](vcflib::Variant& variant) {
                    // So we have a variant

                    // Grab its id, or make one by hashing stuff if it doesn't
                    // have an ID.
                    string var_name = get_or_make_variant_id(variant);

                    if(alt_paths.count("_alt_" + var_name + "_0") == 0) {
                        // There isn't a reference alt path for this variant.
#ifdef debug
                        cerr << "Reference alt for " << var_name << " not in VG set! Skipping!" << endl;
#endif
                        // Don't bother with this variant
                        return;
                    }

                    for(int sample_number = 0; sample_number < num_samples; sample_number++) {
                        // For each sample

                        // What sample is it?
                        string& sample_name = variant_file.sampleNames[sample_number];

                        // Parse it out and see if it's phased.
                        string genotype = variant.getGenotype(sample_name);

                        // Find the phasing bar
                        auto bar_pos = genotype.find('|');

                        for(int phase_offset = 0; phase_offset < 2; phase_offset++) {
                            // For both the phases for the sample, add mappings
                            // through all the fixed reference nodes between the
                            // last variant and here.
                            append_reference_mappings_until(sample_number * 2 + phase_offset, variant.position);

                            // If this variant isn't phased, this will just be a
                            // reference-matching piece of thread after the last
                            // variant. If that wasn't phased either, it's just
                            // a floating perfect reference match.
                        }

                        if(bar_pos == string::npos || bar_pos == 0 || bar_pos + 1 >= genotype.size()) {
                            // If it isn't phased, or we otherwise don't like
                            // it, we need to break phasing paths.
                            for(int phase_offset = 0; phase_offset < 2; phase_offset++) {
                                // Finish both the phases for this sample.
                                finish_phase(sample_number * 2 + phase_offset);
                            }
                        }

                        // If it is phased, parse out the two alleles and handle
                        // each separately.
                        vector<int> alt_indices({stoi(genotype.substr(0, bar_pos)),
                                stoi(genotype.substr(bar_pos + 1))});

                        for(int phase_offset = 0; phase_offset < 2; phase_offset++) {
                            // Handle each phase and its alt
                            int& alt_index = alt_indices[phase_offset];

                            // We need to find the path for this alt of this
                            // variant. We can pull out the whole thing since it
                            // should be short.
                            Path alt_path = alt_paths.at("_alt_" + var_name + "_" + to_string(alt_index));
                            // TODO: if we can't find this path, it probaby
                            // means we mismatched the vg file and the vcf file.
                            // Maybe we should complain to the user instead of
                            // just failing an assert in at()?


                            for(size_t i = 0; i < alt_path.mapping_size(); i++) {
                                // Then blit mappings from the alt over to the phase thread
                                append_mapping(sample_number * 2 + phase_offset, alt_path.mapping(i));
                            }

                            // TODO: We can't really land anywhere on the other
                            // side of a deletion if the phasing breaks right at
                            // it, because we don't know that the first
                            // reference base after the deletion hasn't been
                            // replaced. TODO: can we inspect the next reference
                            // node and see if any alt paths touch it?
                        }

                        // Now we have processed both phasinbgs for this sample.
                    }

                    // Update the past-the-last-variant position, globally,
                    // after we do all the samples.
                    nonvariant_start = variant.position + variant.ref.size();
                };

                // Look for variants only on this path
                variant_file.setRegion(path_name);

                // Set up progress bar
                ProgressBar* progress = nullptr;
                // Message needs to last as long as the bar itself.
                string progress_message = "loading variants for " + path_name;
                if(show_progress) {
                    progress = new ProgressBar(path_length, progress_message.c_str());
                    progress->Progressed(0);
                }

                // TODO: For a first attempt, let's assume we can actually store
                // all the Path objects for all the phases.

                // Allocate a place to store actual variants
                vcflib::Variant var(variant_file);

                // How many variants have we done?
                size_t variants_processed = 0;
                while (variant_file.is_open() && variant_file.getNextVariant(var)) {
                    // this ... maybe we should remove it as for when we have calls against N
                    bool isDNA = allATGC(var.ref);
                    for (vector<string>::iterator a = var.alt.begin(); a != var.alt.end(); ++a) {
                        if (!allATGC(*a)) isDNA = false;
                    }
                    // only work with DNA sequences
                    if (!isDNA) {
                        continue;
                    }

                    var.position -= 1; // convert to 0-based

                    // Handle the variant
                    handle_variant(var);


                    if (variants_processed++ % 1000 == 0 && progress != nullptr) {
                        // Say we made progress
                        progress->Progressed(var.position);
                    }
                }

                // Now finish up all the threads
                for(size_t i = 0; i < num_phases; i++) {
                    // Each thread runs out until the end of the reference path
                    append_reference_mappings_until(i, path_length);

                    // And then we save all the threads
                    finish_phase(i);
                }

                if(progress != nullptr) {
                    // Throw out our progress bar
                    delete progress;
                }

            }


        }


        // save the xg version to the file name we've been given
        ofstream db_out(xg_name);
        index.serialize(db_out);
        db_out.close();
    }

    if(!gcsa_name.empty()) {
        // We need to make a gcsa index.

        // Load up the graphs
        vector<string> tmpfiles;
        if (dbg_names.empty()) {
            VGset graphs(file_names);
            graphs.show_progress = show_progress;
            // Go get the kmers of the correct size
            tmpfiles = graphs.write_gcsa_kmers_binary(kmer_size, path_only, forward_only);
        } else {
            tmpfiles = dbg_names;
        }
        // Make the index with the kmers
        gcsa::InputGraph input_graph(tmpfiles, true);
        gcsa::ConstructionParameters params;
        params.setSteps(doubling_steps);
        params.setLimit(size_limit);

        // build the GCSA index
        gcsa::GCSA* gcsa_index = new gcsa::GCSA(input_graph, params);

        if (verify_index) {
            //cerr << "verifying index" << endl;
            if (!gcsa_index->verifyIndex(input_graph)) {
                cerr << "[vg::main]: GCSA2 index verification failed" << endl;
            }
        }

        // build the LCP array
        string lcp_name = gcsa_name + ".lcp";
        gcsa::LCPArray* lcp_array = new gcsa::LCPArray(input_graph, params);

        // clean up input graph temp files
        if (dbg_names.empty()) {
            for (auto& tfn : tmpfiles) {
                remove(tfn.c_str());
            }
        }

        // Save the GCSA2 index
        sdsl::store_to_file(*gcsa_index, gcsa_name);
        delete gcsa_index;

        // Save the LCP array
        sdsl::store_to_file(*lcp_array, lcp_name);
        delete lcp_array;

    }

    if (!rocksdb_name.empty()) {

        Index index;
        index.use_snappy = use_snappy;

        if (compact) {
            index.open_for_write(rocksdb_name);
            index.compact();
            index.flush();
            index.close();
        }

        // todo, switch to xg for graph storage
        // index should write and load index/xg or such
        // then a handful of functions used in main.cpp and mapper.cpp need to be rewritten to use the xg index
        if (store_graph && file_names.size() > 0) {
            index.open_for_write(rocksdb_name);
            VGset graphs(file_names);
            graphs.show_progress = show_progress;
            graphs.store_in_index(index);
            //index.flush();
            //index.close();
            // reopen to index paths
            // this requires the index to be queryable
            //index.open_for_write(db_name);
            graphs.store_paths_in_index(index);
            index.compact();
            index.flush();
            index.close();
        }

        if (store_alignments && file_names.size() > 0) {
            index.open_for_write(rocksdb_name);
            function<void(Alignment&)> lambda = [&index](Alignment& aln) {
                index.put_alignment(aln);
            };
            for (auto& file_name : file_names) {
                if (file_name == "-") {
                    stream::for_each(std::cin, lambda);
                } else {
                    ifstream in;
                    in.open(file_name.c_str());
                    stream::for_each(in, lambda);
                }
            }
            index.flush();
            index.close();
        }

        if (dump_alignments) {
            vector<Alignment> output_buf;
            index.open_read_only(rocksdb_name);
            auto lambda = [&output_buf](const Alignment& aln) {
                output_buf.push_back(aln);
                stream::write_buffered(cout, output_buf, 100);
            };
            index.for_each_alignment(lambda);
            stream::write_buffered(cout, output_buf, 0);
            index.close();
        }

        if (store_mappings && file_names.size() > 0) {
            index.open_for_write(rocksdb_name);
            function<void(Alignment&)> lambda = [&index](Alignment& aln) {
                const Path& path = aln.path();
                for (int i = 0; i < path.mapping_size(); ++i) {
                    index.put_mapping(path.mapping(i));
                }
            };
            for (auto& file_name : file_names) {
                if (file_name == "-") {
                    stream::for_each(std::cin, lambda);
                } else {
                    ifstream in;
                    in.open(file_name.c_str());
                    stream::for_each(in, lambda);
                }
            }
            index.flush();
            index.close();
        }

        if (kmer_size != 0 && file_names.size() > 0) {
            index.open_for_bulk_load(rocksdb_name);
            VGset graphs(file_names);
            graphs.show_progress = show_progress;
            graphs.index_kmers(index, kmer_size, path_only, edge_max, kmer_stride, allow_negs);
            index.flush();
            index.close();
            // forces compaction
            index.open_for_write(rocksdb_name);
            index.flush();
            index.compact();
            index.close();
        }

        if (prune_kb >= 0) {
            if (show_progress) {
                cerr << "pruning kmers > " << prune_kb << " on disk from " << rocksdb_name << endl;
            }
            index.open_for_write(rocksdb_name);
            index.prune_kmers(prune_kb);
            index.compact();
            index.close();
        }

        if (set_kmer_size) {
            assert(kmer_size != 0);
            index.open_for_write(rocksdb_name);
            index.remember_kmer_size(kmer_size);
            index.close();
        }

        if (dump_index) {
            index.open_read_only(rocksdb_name);
            index.dump(cout);
            index.close();
        }

        if (describe_index) {
            index.open_read_only(rocksdb_name);
            set<int> kmer_sizes = index.stored_kmer_sizes();
            cout << "kmer sizes: ";
            for (auto kmer_size : kmer_sizes) {
                cout << kmer_size << " ";
            }
            cout << endl;
            index.close();
        }

        if (path_layout) {
            index.open_read_only(rocksdb_name);
            //index.path_layout();
            map<string, int64_t> path_by_id = index.paths_by_id();
            map<string, pair<pair<int64_t, bool>, pair<int64_t, bool>>> layout;
            map<string, int64_t> length;
            index.path_layout(layout, length);
            for (auto& p : layout) {
                // Negate IDs for backward nodes
                cout << p.first << " " << p.second.first.first * (p.second.first.second ? -1 : 1) << " "
                    << p.second.second.first * (p.second.second.second ? -1 : 1) << " " << length[p.first] << endl;
            }
            index.close();
        }
    }

    return 0;

}

void help_align(char** argv) {
    cerr << "usage: " << argv[0] << " align [options] <graph.vg> >alignments.gam" << endl
         << "options:" << endl
         << "    -s, --sequence STR    align a string to the graph in graph.vg using partial order alignment" << endl
         << "    -Q, --seq-name STR    name the sequence using this value" << endl
         << "    -j, --json            output alignments in JSON format (default GAM)" << endl
         << "    -m, --match N         use this match score (default: 1)" << endl
         << "    -M, --mismatch N      use this mismatch penalty (default: 4)" << endl
         << "    -g, --gap-open N      use this gap open penalty (default: 6)" << endl
         << "    -e, --gap-extend N    use this gap extension penalty (default: 1)" << endl
         << "    -D, --debug           print out score matrices and other debugging info" << endl
         << "options:" << endl
         << "    -s, --sequence STR    align a string to the graph in graph.vg using partial order alignment" << endl
         << "    -Q, --seq-name STR    name the sequence using this value" << endl
         << "    -r, --reference STR   don't use an input graph--- run SSW alignment between -s and -r" << endl
         << "    -j, --json            output alignments in JSON format (default GAM)" << endl;
}

int main_align(int argc, char** argv) {

    string seq;
    string seq_name;

    if (argc == 2) {
        help_align(argv);
        return 1;
    }

    bool print_cigar = false;
    bool output_json = false;
    int match = 1;
    int mismatch = 4;
    int gap_open = 6;
    int gap_extend = 1;
    string ref_seq;
    bool debug = false;

    int c;
    optind = 2; // force optind past command positional argument
    while (true) {
        static struct option long_options[] =
        {
            /* These options set a flag. */
            //{"verbose", no_argument,       &verbose_flag, 1},
            {"sequence", required_argument, 0, 's'},
            {"seq-name", no_argument, 0, 'Q'},
            {"json", no_argument, 0, 'j'},
            {"match", required_argument, 0, 'm'},
            {"mismatch", required_argument, 0, 'M'},
            {"gap-open", required_argument, 0, 'g'},
            {"gap-extend", required_argument, 0, 'e'},
            {"reference", required_argument, 0, 'r'},
            {"debug", no_argument, 0, 'D'},
            {0, 0, 0, 0}
        };

        int option_index = 0;
        c = getopt_long (argc, argv, "s:jhQ:m:M:g:e:Dr:",
                long_options, &option_index);

        /* Detect the end of the options. */
        if (c == -1)
            break;

        switch (c)
        {
        case 's':
            seq = optarg;
            break;

        case 'Q':
            seq_name = optarg;
            break;

        case 'j':
            output_json = true;
            break;

        case 'm':
            match = atoi(optarg);
            break;

        case 'M':
            mismatch = atoi(optarg);
            break;

        case 'g':
            gap_open = atoi(optarg);
            break;

        case 'e':
            gap_extend = atoi(optarg);
            break;

        case 'r':
            ref_seq = optarg;
            break;

        case 'D':
            debug = true;
            break;

        case 'h':
        case '?':
            /* getopt_long already printed an error message. */
            help_align(argv);
            exit(1);
            break;

        default:
            abort ();
        }
    }

    VG* graph = nullptr;
    string file_name;
    if (optind < argc) {
        file_name = argv[optind];
    }
    if (file_name == "-") {
        graph = new VG(std::cin);
    } else if (ref_seq.empty()) {
        ifstream in;
        in.open(file_name.c_str());
        graph = new VG(in);
    }

    Alignment alignment;
    if (!ref_seq.empty()) {
        SSWAligner ssw;
        alignment = ssw.align(seq, ref_seq);
    } else {
        alignment = graph->align(seq, match, mismatch, gap_open, gap_extend, 0, debug);
    }

    if (output_json) {
        cout << pb2json(alignment) << endl;
    } else {
        if (!seq_name.empty()) {
            alignment.set_name(seq_name);
        }
        function<Alignment(uint64_t)> lambda =
            [&alignment] (uint64_t n) {
                return alignment;
            };
        stream::write(cout, 1, lambda);
    }

    if (graph != nullptr) {
        delete graph;
    }

    return 0;

}

void help_map(char** argv) {
    cerr << "usage: " << argv[0] << " map [options] <graph.vg> >alignments.vga" << endl
         << "options:" << endl
         << "    -d, --db-name DIR     use this db (defaults to <graph>.vg.index/)" << endl
         << "                          A graph is not required. But GCSA/xg take precedence if available." << endl
         << "    -x, --xg-name FILE    use this xg index (defaults to <graph>.vg.xg)" << endl
         << "    -g, --gcsa-name FILE  use this GCSA2 index (defaults to <graph>" << gcsa::GCSA::EXTENSION << ")" << endl
         << "    -V, --in-memory       build the XG and GCSA2 indexes in-memory from the provided .vg file" << endl
         << "    -O, --in-mem-path-only  when making the in-memory temporary index, only look at embedded paths" << endl
         << "input:" << endl
         << "    -s, --sequence STR    align a string to the graph in graph.vg using partial order alignment" << endl
         << "    -Q, --seq-name STR    name the sequence using this value (for graph modification with new named paths)" << endl
         << "    -r, --reads FILE      take reads (one per line) from FILE, write alignments to stdout" << endl
         << "    -b, --hts-input FILE  align reads from htslib-compatible FILE (BAM/CRAM/SAM) stdin (-), alignments to stdout" << endl
         << "    -G, --gam-input FILE  realign GAM input" << endl
         << "    -K, --keep-secondary  produce alignments for secondary input alignments in addition to primary ones" << endl
         << "    -f, --fastq FILE      input fastq (possibly compressed), two are allowed, one for each mate" << endl
         << "    -i, --interleaved     fastq is interleaved paired-ended" << endl
         << "    -N, --sample NAME     for --reads input, add this sample" << endl
         << "    -R, --read-group NAME for --reads input, add this read group" << endl
         << "output:" << endl
         << "    -J, --output-json     output JSON rather than an alignment stream (helpful for debugging)" << endl
         << "    -Z, --buffer-size N   buffer this many alignments together before outputting in GAM (default: 100)" << endl
         << "    -w, --check           if using GAM input (-G), write a comparison of before/after alignments to stdout" << endl
         << "    -D, --debug           print debugging information about alignment to stderr" << endl
         << "local alignment parameters:" << endl
         << "    -q, --match N         use this match score (default: 1)" << endl
         << "    -z, --mismatch N      use this mismatch penalty (default: 4)" << endl
         << "    -o, --gap-open N      use this gap open penalty (default: 6)" << endl
         << "    -y, --gap-extend N    use this gap extension penalty (default: 1)" << endl
         << "paired end alignment parameters:" << endl
         << "    -p, --pair-window N        maximum distance between properly paired reads in node ID space" << endl
         << "    -W, --fragment-window N    use SMEM based distance estimation to allow only pairable SMEMs with this fragment length" << endl
         << "    -a, --promote-paired       try to promote a consistent pair of alignments to primary for paired reads" << endl
         << "    -u, --pairing-multimaps N  examine N extra mappings looking for a consistent read pairing (default: 4)" << endl
         << "    -U, --always-rescue        rescue each imperfectly-mapped read in a pair off the other" << endl
         << "generic mapping parameters:" << endl
         << "    -B, --band-width N    for very long sequences, align in chunks then merge paths (default 1000bp)" << endl
         << "    -P, --min-identity N  accept alignment only if the alignment identity to ref is >= N (default: 0)" << endl
         << "    -n, --context-depth N follow this many edges out from each thread for alignment (default: 7)" << endl
         << "    -M, --max-multimaps N produce up to N alignments for each read (default: 1)" << endl
         << "    -T, --softclip-trig N trigger graph extension and realignment when either end has softclips (default: 0)" << endl
         << "    -m, --hit-max N       ignore kmers or MEMs who have >N hits in our index (default: 100)" << endl
         << "    -c, --clusters N      use at most the largest N ordered clusters of the kmer graph for alignment (default: all)" << endl
         << "    -C, --cluster-min N   require at least this many kmer hits in a cluster to attempt alignment (default: 1)" << endl
         << "    -H, --max-target-x N  skip cluster subgraphs with length > N*read_length (default: 100; unset: 0)" << endl
         << "    -e, --thread-ex N     grab this many nodes in id space around each thread for alignment (default: 10)" << endl
         << "    -t, --threads N       number of threads to use" << endl
         << "    -X, --accept-identity N  accept early alignment if the normalized alignment score is >= N and -F or -G is set" << endl
         << "    -A, --max-attempts N  try to improve sensitivity and align this many times (default: 7)" << endl
         << "maximal exact match (MEM) mapper:" << endl
         << "  This algorithm is used when --kmer-size is not specified and a GCSA index is given" << endl
         << "    -L, --min-mem-length N   ignore MEMs shorter than this length (default: 0/unset)" << endl
         << "    -Y, --max-mem-length N   ignore MEMs longer than this length by stopping backward search (default: 0/unset)" << endl
         << "kmer-based mapper:" << endl
         << "  This algorithm is used when --kmer-size is specified or a rocksdb index is given" << endl
         << "    -k, --kmer-size N     use this kmer size, it must be < kmer size in db (default: from index)" << endl
         << "    -j, --kmer-stride N   step distance between succesive kmers to use for seeding (default: kmer size)" << endl
         << "    -E, --min-kmer-entropy N  require shannon entropy of this in order to use kmer (default: no limit)" << endl
         << "    -S, --sens-step N     decrease kmer size by N bp until alignment succeeds (default: 5)" << endl
         << "    -l, --kmer-min N      give up aligning if kmer size gets below this threshold (default: 8)" << endl
         << "    -F, --prefer-forward  if the forward alignment of the read works, accept it" << endl;
}

int main_map(int argc, char** argv) {

    if (argc == 2) {
        help_map(argv);
        return 1;
    }

    string seq;
    string seq_name;
    string db_name;
    string xg_name;
    string gcsa_name;
    int kmer_size = 0;
    int kmer_stride = 0;
    int sens_step = 0;
    int best_clusters = 0;
    int cluster_min = 1;
    int max_attempts = 7;
    string read_file;
    string hts_file;
    bool keep_secondary = false;
    int hit_max = 100;
    int max_multimaps = 1;
    int thread_count = 1;
    int thread_ex = 10;
    int context_depth = 7;
    bool output_json = false;
    bool debug = false;
    bool prefer_forward = false;
    bool greedy_accept = false;
    float min_score = 0;
    string sample_name;
    string read_group;
    string fastq1, fastq2;
    bool interleaved_fastq = false;
    int pair_window = 64; // ~11bp/node
    int band_width = 1000; // anything > 1000bp sequences is difficult to align efficiently
    bool try_both_mates_first = false;
    bool always_rescue = false;
    float min_kmer_entropy = 0;
    float accept_identity = 0;
    size_t kmer_min = 8;
    int softclip_threshold = 0;
    bool build_in_memory = false;
    int max_mem_length = 0;
    int min_mem_length = 0;
    int max_target_factor = 100;
    bool in_mem_path_only = false;
    int buffer_size = 100;
    int match = 1;
    int mismatch = 4;
    int gap_open = 6;
    int gap_extend = 1;
    bool promote_consistent_pairs = false;
    int extra_pairing_multimaps = 4;
    string gam_input;
    bool compare_gam;
    int fragment_size = 0;

    int c;
    optind = 2; // force optind past command positional argument
    while (true) {
        static struct option long_options[] =

            {
                /* These options set a flag. */
                //{"verbose", no_argument,       &verbose_flag, 1},
                {"sequence", required_argument, 0, 's'},
                {"seq-name", required_argument, 0, 'Q'},
                {"db-name", required_argument, 0, 'd'},
                {"xg-name", required_argument, 0, 'x'},
                {"gcsa-name", required_argument, 0, 'g'},
                {"kmer-stride", required_argument, 0, 'j'},
                {"kmer-size", required_argument, 0, 'k'},
                {"min-kmer-entropy", required_argument, 0, 'E'},
                {"clusters", required_argument, 0, 'c'},
                {"cluster-min", required_argument, 0, 'C'},
                {"max-attempts", required_argument, 0, 'A'},
                {"reads", required_argument, 0, 'r'},
                {"sample", required_argument, 0, 'N'},
                {"read-group", required_argument, 0, 'R'},
                {"hit-max", required_argument, 0, 'm'},
                {"max-multimaps", required_argument, 0, 'N'},
                {"threads", required_argument, 0, 't'},
                {"prefer-forward", no_argument, 0, 'F'},
                {"gam-input", required_argument, 0, 'G'},
                {"accept-identity", required_argument, 0, 'X'},
                {"sens-step", required_argument, 0, 'S'},
                {"thread-ex", required_argument, 0, 'e'},
                {"context-depth", required_argument, 0, 'n'},
                {"output-json", no_argument, 0, 'J'},
                {"hts-input", required_argument, 0, 'b'},
                {"keep-secondary", no_argument, 0, 'K'},
                {"fastq", no_argument, 0, 'f'},
                {"interleaved", no_argument, 0, 'i'},
                {"pair-window", required_argument, 0, 'p'},
                {"band-width", required_argument, 0, 'B'},
                {"min-identity", required_argument, 0, 'P'},
                {"always-rescue", no_argument, 0, 'U'},
                {"kmer-min", required_argument, 0, 'l'},
                {"softclip-trig", required_argument, 0, 'T'},
                {"in-memory", no_argument, 0, 'V'},
                {"in-mem-path-only", no_argument, 0, 'O'},
                {"debug", no_argument, 0, 'D'},
                {"min-mem-length", required_argument, 0, 'L'},
                {"max-mem-length", required_argument, 0, 'Y'},
                {"max-target-x", required_argument, 0, 'H'},
                {"buffer-size", required_argument, 0, 'Z'},
                {"match", required_argument, 0, 'q'},
                {"mismatch", required_argument, 0, 'z'},
                {"gap-open", required_argument, 0, 'o'},
                {"gap-extend", required_argument, 0, 'y'},
                {"promote-paired", no_argument, 0, 'a'},
                {"pairing-multimaps", required_argument, 0, 'u'},
                {"compare", required_argument, 0, 'w'},
                {"fragment-window", required_argument, 0, 'W'},
                {0, 0, 0, 0}
            };

        int option_index = 0;
        c = getopt_long (argc, argv, "s:j:hd:x:g:c:r:m:k:M:t:DX:FS:Jb:KR:N:if:p:B:h:G:C:A:E:Q:n:P:Ul:e:T:VL:Y:H:OZ:q:z:o:y:au:W:",
                         long_options, &option_index);


        /* Detect the end of the options. */
        if (c == -1)
            break;

        switch (c)
        {
        case 's':
            seq = optarg;
            break;

        case 'V':
            build_in_memory = true;
            break;

        case 'd':
            db_name = optarg;
            break;

        case 'x':
            xg_name = optarg;
            break;

        case 'g':
            gcsa_name = optarg;
            break;

        case 'j':
            kmer_stride = atoi(optarg);
            break;


        case 'O':
            in_mem_path_only = true;
            break;

        case 'Q':
            seq_name = optarg;
            break;

        case 'S':
            sens_step = atoi(optarg);
            break;

        case 'c':
            best_clusters = atoi(optarg);
            break;

        case 'C':
            cluster_min = atoi(optarg);
            break;

        case 'E':
            min_kmer_entropy = atof(optarg);
            break;

        case 'A':
            max_attempts = atoi(optarg);
            break;
        case 'm':
            hit_max = atoi(optarg);
            break;

        case 'M':
            max_multimaps = atoi(optarg);
            break;
        case 'k':
            kmer_size = atoi(optarg);
            break;

        case 'e':
            thread_ex = atoi(optarg);
            break;

        case 'n':
            context_depth = atoi(optarg);
            break;

        case 'T':
            softclip_threshold = atoi(optarg);
            break;

        case 'r':
            read_file = optarg;
            break;

        case 'R':
            read_group = optarg;
            break;

        case 'N':
            sample_name = optarg;
            break;

        case 'b':
            hts_file = optarg;
            break;

        case 'K':
            keep_secondary = true;
            break;

        case 'f':
            if (fastq1.empty()) fastq1 = optarg;
            else if (fastq2.empty()) fastq2 = optarg;
            else { cerr << "[vg map] error: more than two fastqs specified" << endl; exit(1); }
            break;

        case 'i':
            interleaved_fastq = true;
            break;

        case 'p':
            pair_window = atoi(optarg);
            break;

        case 't':
            omp_set_num_threads(atoi(optarg));
            break;

        case 'D':
            debug = true;
            break;

        case 'F':
            prefer_forward = true;
            break;

        case 'G':
            gam_input = optarg;
            break;

        case 'X':
            accept_identity = atof(optarg);
            greedy_accept = true;
            break;

        case 'J':
            output_json = true;
            break;

        case 'B':
            band_width = atoi(optarg);
            break;

        case 'P':
            min_score = atof(optarg);
            break;
                
        case 'U':
            always_rescue = true;
            break;

        case 'l':
            kmer_min = atoi(optarg);
            break;

        case 'L':
            min_mem_length = atoi(optarg);
            break;

        case 'Y':
            max_mem_length = atoi(optarg);
            break;

        case 'H':
            max_target_factor = atoi(optarg);
            break;

        case 'Z':
            buffer_size = atoi(optarg);
            break;

        case 'q':
            match = atoi(optarg);
            break;

        case 'z':
            mismatch = atoi(optarg);
            break;

        case 'o':
            gap_open = atoi(optarg);
            break;

        case 'y':
            gap_extend = atoi(optarg);
            break;
            
        case 'a':
            promote_consistent_pairs = true;
            break;
        
        case 'u':
            extra_pairing_multimaps = atoi(optarg);
            break;

        case 'w':
            compare_gam = true;
            break;

        case 'W':
            fragment_size = atoi(optarg);
            break;

        case 'h':
        case '?':
            /* getopt_long already printed an error message. */
            help_map(argv);
            exit(1);
            break;


            default:
                abort ();
        }
    }

    if (seq.empty() && read_file.empty() && hts_file.empty() && fastq1.empty()) {
        cerr << "error:[vg map] a sequence or read file is required when mapping" << endl;
        return 1;
    }

    // should probably disable this
    string file_name;
    if (optind < argc) {
        file_name = argv[optind];
    }

    if (gcsa_name.empty() && !file_name.empty()) {
        gcsa_name = file_name + gcsa::GCSA::EXTENSION;
    }

    if (xg_name.empty() && !file_name.empty()) {
        xg_name = file_name + ".xg";
    }

    if (db_name.empty() && !file_name.empty()) {
        db_name = file_name + ".index";
    }

    // Load up our indexes.
    xg::XG* xindex = nullptr;
    gcsa::GCSA* gcsa = nullptr;
    gcsa::LCPArray* lcp = nullptr;

    // for testing, we sometimes want to run the mapper on indexes we build in memory
    if (build_in_memory) {
        VG* graph;
        if (file_name == "-") {
            graph = new VG(std::cin);
        } else {
            ifstream in;
            in.open(file_name.c_str());
            graph = new VG(in);
        }
        xindex = new xg::XG(graph->graph);
        assert(kmer_size);
        int doubling_steps = 2;
        graph->build_gcsa_lcp(gcsa, lcp, kmer_size, in_mem_path_only, false, 2);
        delete graph;
    } else {
        // We try opening the file, and then see if it worked
        ifstream xg_stream(xg_name);

        if(xg_stream) {
            // We have an xg index!
            if(debug) {
                cerr << "Loading xg index " << xg_name << "..." << endl;
            }
            xindex = new xg::XG(xg_stream);
        }

        ifstream gcsa_stream(gcsa_name);
        if(gcsa_stream) {
            // We have a GCSA index too!
            if(debug) {
                cerr << "Loading GCSA2 index " << gcsa_name << "..." << endl;
            }
            gcsa = new gcsa::GCSA();
            gcsa->load(gcsa_stream);
        }

        string lcp_name = gcsa_name + ".lcp";
        ifstream lcp_stream(lcp_name);
        if (lcp_stream) {
            if(debug) {
                cerr << "Loading LCP index " << gcsa_name << "..." << endl;
            }
            lcp = new gcsa::LCPArray();
            lcp->load(lcp_stream);
        }
    }

    Index* idx = nullptr;

    if(!xindex || !gcsa) {
        // We only need a Rocksdb index if we don't have the others.
        if(debug) {
            cerr << "Loading RocksDB index " << db_name << "..." << endl;
        }
        idx = new Index();
        idx->open_read_only(db_name);
    }

    thread_count = get_thread_count();

    vector<Mapper*> mapper;
    mapper.resize(thread_count);
    vector<vector<Alignment> > output_buffer;
    output_buffer.resize(thread_count);

    // We have one function to dump alignments into
    // Make sure to flush the buffer at the end of the program!
    auto output_alignments = [&output_buffer, &output_json, &buffer_size](vector<Alignment>& alignments) {
        // for(auto& alignment : alignments){
        //     cerr << "This is in output_alignments" << alignment.DebugString() << endl;
        // }

        if (output_json) {
            // If we want to convert to JSON, convert them all to JSON and dump them to cout.
            for(auto& alignment : alignments) {
                string json = pb2json(alignment);
#pragma omp critical (cout)
                cout << json << "\n";
            }
        } else {
            // Otherwise write them through the buffer for our thread
            int tid = omp_get_thread_num();
            auto& output_buf = output_buffer[tid];

            // Copy all the alignments over to the output buffer
            copy(alignments.begin(), alignments.end(), back_inserter(output_buf));

            stream::write_buffered(cout, output_buf, buffer_size);
        }
    };

    for (int i = 0; i < thread_count; ++i) {
        Mapper* m;
        if(xindex && gcsa && lcp) {
            // We have the xg and GCSA indexes, so use them
            m = new Mapper(xindex, gcsa, lcp);
        } else {
            // Use the Rocksdb index and maybe the GCSA one
            m = new Mapper(idx, gcsa);
        }
        m->best_clusters = best_clusters;
        m->hit_max = hit_max;
        m->max_multimaps = max_multimaps;
        m->debug = debug;
        m->accept_identity = accept_identity;
        if (sens_step) m->kmer_sensitivity_step = sens_step;
        m->prefer_forward = prefer_forward;
        m->greedy_accept = greedy_accept;
        m->thread_extension = thread_ex;
        m->cluster_min = cluster_min;
        m->context_depth = context_depth;
        m->max_attempts = max_attempts;
        m->min_kmer_entropy = min_kmer_entropy;
        m->kmer_min = kmer_min;
        m->min_identity = min_score;
        m->softclip_threshold = softclip_threshold;
        m->min_mem_length = min_mem_length;
        m->max_mem_length = max_mem_length;
        m->max_target_factor = max_target_factor;
        m->match = match;
        m->mismatch = mismatch;
        m->gap_open = gap_open;
        m->gap_extend = gap_extend;
        m->promote_consistent_pairs = promote_consistent_pairs;
        m->extra_pairing_multimaps = extra_pairing_multimaps;
        m->always_rescue = always_rescue;
        m->fragment_size = fragment_size;
        mapper[i] = m;
    }

    if (!seq.empty()) {
        int tid = omp_get_thread_num();

        Alignment unaligned;
        unaligned.set_sequence(seq);
        vector<Alignment> alignments = mapper[tid]->align_multi(unaligned, kmer_size, kmer_stride, band_width);
        if(alignments.size() == 0) {
            // If we didn't have any alignments, report the unaligned alignment
            alignments.push_back(unaligned);
        }


        for(auto& alignment : alignments) {
            if (!sample_name.empty()) alignment.set_sample_name(sample_name);
            if (!read_group.empty()) alignment.set_read_group(read_group);
            if (!seq_name.empty()) alignment.set_name(seq_name);
        }

        // Output the alignments in JSON or protobuf as appropriate.
        output_alignments(alignments);
    }

    if (!read_file.empty()) {
        ifstream in(read_file);
        bool more_data = in.good();
#pragma omp parallel shared(in)
        {
            string line;
            int tid = omp_get_thread_num();
            while (in.good()) {
                line.clear();
#pragma omp critical (readq)
                {
                    std::getline(in,line);
                }
                if (!line.empty()) {
                    // Make an alignment
                    Alignment unaligned;
                    unaligned.set_sequence(line);

                    vector<Alignment> alignments = mapper[tid]->align_multi(unaligned, kmer_size, kmer_stride, band_width);
                    if(alignments.empty()) {
                        alignments.push_back(unaligned);
                    }

                    for(auto& alignment : alignments) {
                        // Set the alignment metadata
                        if (!sample_name.empty()) alignment.set_sample_name(sample_name);
                        if (!read_group.empty()) alignment.set_read_group(read_group);
                    }


                    // Output the alignments in JSON or protobuf as appropriate.
                    output_alignments(alignments);
                }
            }
        }
    }

    if (!hts_file.empty()) {
        function<void(Alignment&)> lambda =
            [&mapper,
            &output_alignments,
            &keep_secondary,
            &kmer_size,
            &kmer_stride,
            &band_width]
                (Alignment& alignment) {

                    if(alignment.is_secondary() && !keep_secondary) {
                        // Skip over secondary alignments in the input; we don't want several output mappings for each input *mapping*.
                        return;
                    }

                    int tid = omp_get_thread_num();
                    vector<Alignment> alignments = mapper[tid]->align_multi(alignment, kmer_size, kmer_stride, band_width);
                    if(alignments.empty()) {
                        alignments.push_back(alignment);
                    }

                    // Output the alignments in JSON or protobuf as appropriate.
                    output_alignments(alignments);
                };
        // run
        hts_for_each_parallel(hts_file, lambda);
    }

    if (!fastq1.empty()) {
        if (interleaved_fastq) {
            // paired interleaved
            function<void(Alignment&, Alignment&)> lambda =
                [&mapper,
                &output_alignments,
                &kmer_size,
                &kmer_stride,
                &band_width,
                &pair_window]
                    (Alignment& aln1, Alignment& aln2) {

                        int tid = omp_get_thread_num();
                        auto alnp = mapper[tid]->align_paired_multi(aln1, aln2, kmer_size, kmer_stride, band_width, pair_window);

                        // Make sure we have unaligned "alignments" for things that don't align.
                        if(alnp.first.empty()) {
                            alnp.first.push_back(aln1);
                        }
                        if(alnp.second.empty()) {
                            alnp.second.push_back(aln2);
                        }

                        // Output the alignments in JSON or protobuf as appropriate.
                        output_alignments(alnp.first);
                        output_alignments(alnp.second);
                    };
            fastq_paired_interleaved_for_each_parallel(fastq1, lambda);
        } else if (fastq2.empty()) {
            // single
            function<void(Alignment&)> lambda =
                [&mapper,
                &output_alignments,
                &kmer_size,
                &kmer_stride,
                &band_width]
                    (Alignment& alignment) {

                        int tid = omp_get_thread_num();
                        vector<Alignment> alignments = mapper[tid]->align_multi(alignment, kmer_size, kmer_stride, band_width);

                        if(alignments.empty()) {
                            // Make sure we have a "no alignment" alignment
                            alignments.push_back(alignment);
                        }

                        //cerr << "This is just before output_alignments" << alignment.DebugString() << endl;
                        output_alignments(alignments);
                    };
            fastq_unpaired_for_each_parallel(fastq1, lambda);
        } else {
            // paired two-file
            function<void(Alignment&, Alignment&)> lambda =
                [&mapper,
                &output_alignments,
                &kmer_size,
                &kmer_stride,
                &band_width,
                &pair_window]
                    (Alignment& aln1, Alignment& aln2) {

                        int tid = omp_get_thread_num();
                        auto alnp = mapper[tid]->align_paired_multi(aln1, aln2, kmer_size, kmer_stride, band_width, pair_window);

                        // Make sure we have unaligned "alignments" for things that don't align.
                        if(alnp.first.empty()) {
                            alnp.first.push_back(aln1);
                        }
                        if(alnp.second.empty()) {
                            alnp.second.push_back(aln2);
                        }

                        output_alignments(alnp.first);
                        output_alignments(alnp.second);
                    };
            fastq_paired_two_files_for_each_parallel(fastq1, fastq2, lambda);
        }
    }

    if (!gam_input.empty()) {
        function<void(Alignment&)> lambda =
            [&mapper,
             &output_alignments,
             &keep_secondary,
             &kmer_size,
             &kmer_stride,
             &band_width,
             &compare_gam]
                (Alignment& alignment) {
                    int tid = omp_get_thread_num();
                    vector<Alignment> alignments = mapper[tid]->align_multi(alignment, kmer_size, kmer_stride, band_width);
                    if(alignments.empty()) {
                        alignments.push_back(alignment);
                    }
                    if (compare_gam) {
#pragma omp critical (cout)
                        cout << alignment.name() << "\t" << overlap(alignment.path(), alignments.front().path()) << endl;
                    } else {
                        // Output the alignments in JSON or protobuf as appropriate.
                        output_alignments(alignments);
                    }
                };
        ifstream gam_in(gam_input);
        stream::for_each_parallel(gam_in, lambda);
        gam_in.close();
    }

    // clean up
    for (int i = 0; i < thread_count; ++i) {
        delete mapper[i];
        auto& output_buf = output_buffer[i];
        if (!output_json) {
            stream::write_buffered(cout, output_buf, 0);
        }
    }

    if(idx)  {
        delete idx;
        idx = nullptr;
    }
    if(gcsa) {
        delete gcsa;
        gcsa = nullptr;
    }
    if(xindex) {
        delete xindex;
        xindex = nullptr;
    }

    cout.flush();

    return 0;

}

void help_view(char** argv) {
    cerr << "usage: " << argv[0] << " view [options] [ <graph.vg> | <graph.json> | <aln.gam> | <read1.fq> [<read2.fq>] ]" << endl
        << "options:" << endl
        << "    -g, --gfa            output GFA format (default)" << endl
        << "    -F, --gfa-in         input GFA format" << endl

        << "    -v, --vg             output VG format" << endl
        << "    -V, --vg-in          input VG format (default)" << endl

        << "    -j, --json           output JSON format" << endl
        << "    -J, --json-in        input JSON format" << endl
        << "    -c, --json-stream    streaming conversion of a VG format graph in line delimited JSON format" << endl
        << "                         (this cannot be loaded directly via -J)" << endl
        << "    -G, --gam            output GAM format (vg alignment format: Graph " << endl
        << "                         Alignment/Map)" << endl
        << "    -t, --turtle         output RDF/turtle format (can not be loaded by VG)" << endl
        << "    -T  --turtle-in      input turtle format." << endl
        << "    -r, --rdf_base_uri   set base uri for the RDF output" << endl

        << "    -a, --align-in       input GAM format" << endl
        << "    -A, --aln-graph GAM  add alignments from GAM to the graph" << endl

        << "    -d, --dot            output dot format" << endl
        << "    -S, --simple-dot     simplify the dot output; remove node labels, simplify alignments" << endl
        << "    -C, --color          color nodes that are not in the reference path (DOT OUTPUT ONLY)" << endl
        << "    -p, --show-paths     show paths in dot output" << endl
        << "    -w, --walk-paths     add labeled edges to represent paths in dot output" << endl
        << "    -n, --annotate-paths add labels to normal edges to represent paths in dot output" << endl
        << "    -M, --show-mappings  with -p print the mappings in each path in JSON" << endl
        << "    -I, --invert-ports   invert the edge ports in dot so that ne->nw is reversed" << endl
        << "    -s, --random-seed N  use this seed when assigning path symbols in dot output" << endl

        << "    -b, --bam            input BAM or other htslib-parseable alignments" << endl

        << "    -f, --fastq          input fastq (output defaults to GAM). Takes two " << endl
        << "                         positional file arguments if paired" << endl
        << "    -i, --interleaved    fastq is interleaved paired-ended" << endl

        << "    -L, --pileup         ouput VG Pileup format" << endl
        << "    -l, --pileup-in      input VG Pileup format" << endl;
    // TODO: Can we regularize the option names for input and output types?

}

int main_view(int argc, char** argv) {

    if (argc == 2) {
        help_view(argv);
        return 1;
    }

    // Supported conversions:
    //      TO  vg  json    gfa gam bam fastq   dot
    // FROM
    // vg       Y   Y       Y   N   N   N       Y
    // json     Y   Y       Y   N   N   N       Y
    // gfa      Y   Y       Y   N   N   N       Y
    // gam      N   Y       N   N   N   N       N
    // bam      N   N       N   Y   N   N       N
    // fastq    N   N       N   Y   N   N       N
    // dot      N   N       N   N   N   N       N
    //
    // and json-gam -> gam
    //     json-pileup -> pileup

    string output_type;
    string input_type;
    string rdf_base_uri;
    bool input_json = false;
    string alignments;
    string fastq1, fastq2;
    bool interleaved_fastq = false;
    bool show_paths_in_dot = false;
    bool walk_paths_in_dot = false;
    bool annotate_paths_in_dot = false;
    bool invert_edge_ports_in_dot = false;
    bool show_mappings_in_dot = false;
    bool simple_dot = false;
    int seed_val = time(NULL);
    bool color_variants = false;

    int c;
    optind = 2; // force optind past "view" argument
    while (true) {
        static struct option long_options[] =
            {
                /* These options set a flag. */
                //{"verbose", no_argument,       &verbose_flag, 1},
                {"dot", no_argument, 0, 'd'},
                {"gfa", no_argument, 0, 'g'},
                {"turtle", no_argument, 0, 't'},
                {"rdf-base-uri", no_argument, 0, 'r'},
                {"gfa-in", no_argument, 0, 'F'},
                {"json",  no_argument, 0, 'j'},
                {"json-in",  no_argument, 0, 'J'},
                {"json-stream", no_argument, 0, 'c'},
                {"vg", no_argument, 0, 'v'},
                {"vg-in", no_argument, 0, 'V'},
                {"align-in", no_argument, 0, 'a'},
                {"gam", no_argument, 0, 'G'},
                {"bam", no_argument, 0, 'b'},
                {"fastq", no_argument, 0, 'f'},
                {"interleaved", no_argument, 0, 'i'},
                {"aln-graph", required_argument, 0, 'A'},
                {"show-paths", no_argument, 0, 'p'},
                {"turtle-in", no_argument, 0, 'T'},
                {"walk-paths", no_argument, 0, 'w'},
                {"annotate-paths", no_argument, 0, 'n'},
                {"random-seed", required_argument, 0, 's'},
                {"pileup", no_argument, 0, 'L'},
                {"pileup-in", no_argument, 0, 'l'},
                {"invert-ports", no_argument, 0, 'I'},
                {"show-mappings", no_argument, 0, 'M'},
                {"simple-dot", no_argument, 0, 'S'},
                {"color", no_argument, 0, 'C'},
                {0, 0, 0, 0}
            };

        int option_index = 0;
        c = getopt_long (argc, argv, "dgFjJhvVpaGbifA:s:wnlLIMcTtr:SC",
                         long_options, &option_index);

        /* Detect the end of the options. */
        if (c == -1)
            break;

        switch (c)
        {
        case 'C':
            color_variants = true;
            break;

        case 'd':
            output_type = "dot";
            break;

        case 'S':
            simple_dot = true;
            break;

        case 'p':
            show_paths_in_dot = true;
            break;

        case 'M':
            show_mappings_in_dot = true;
            break;

        case 'w':
            walk_paths_in_dot = true;
            break;


        case 'n':
            annotate_paths_in_dot = true;
            break;

        case 's':
            seed_val = atoi(optarg);
            break;

        case 'g':
            output_type = "gfa";
            break;

        case 'F':
            input_type = "gfa";
            break;

        case 'j':
            output_type = "json";
            break;

        case 'J':
            // -J can complement input GAM/Pileup, hence the extra logic here.
            if (input_type.empty()) {
                input_type = "json";
            }
            input_json = true;
            break;

        case 'c':
            input_type = "vg";
            output_type = "stream";
            break;

        case 'v':
            output_type = "vg";
            break;

        case 'V':
            input_type = "vg";
            break;

        case 'G':
            output_type = "gam";
            break;

        case 't':
            output_type = "turtle";
            break;

        case 'r':
            rdf_base_uri = optarg;
            break;
        case 'T':
            input_type= "turtle-in";
            break;
        case 'a':
            input_type = "gam";
            if(output_type.empty()) {
                // Default to GAM -> JSON
                output_type = "json";
            }
            break;

        case 'b':
            input_type = "bam";
            if(output_type.empty()) {
                // Default to BAM -> GAM, since BAM isn't convertable to our normal default.
                output_type = "gam";
            }
            break;

        case 'f':
            input_type = "fastq";
            if(output_type.empty()) {
                // Default to FASTQ -> GAM
                output_type = "gam";
            }
            break;

        case 'i':
            interleaved_fastq = true;
            break;

        case 'A':
            alignments = optarg;
            break;

        case 'I':
            invert_edge_ports_in_dot = true;
            break;

        case 'L':
            output_type = "pileup";
            break;

        case 'l':
            input_type = "pileup";
            if (output_type.empty()) {
                // Default to Pileup -> JSON
                output_type = "json";
            }
            break;

        case 'h':
        case '?':
            /* getopt_long already printed an error message. */
            help_view(argv);
            exit(1);
            break;

        default:
            abort ();
        }
    }

    // If the user specified nothing else, we default to VG in and GFA out.
    if (input_type.empty()) {
        input_type = "vg";
    }
    if (output_type.empty()) {
        output_type = "gfa";
    }
    if (rdf_base_uri.empty()) {
        rdf_base_uri = "http://example.org/vg/";
    }
    vector<Alignment> alns;
    if (!alignments.empty()) {
        function<void(Alignment&)> lambda = [&alns](Alignment& aln) { alns.push_back(aln); };
        ifstream in;
        in.open(alignments.c_str());
        stream::for_each(in, lambda);
    }

    VG* graph = nullptr;
    if (optind >= argc) {
        cerr << "[vg view] error: no filename given" << endl;
        exit(1);
    }
    string file_name = argv[optind];
    if (input_type == "vg") {
        if (output_type == "stream") {
            function<void(Graph&)> lambda = [&](Graph& g) { cout << pb2json(g) << endl; };
            if (file_name == "-") {
                stream::for_each(std::cin, lambda);
            } else {
                ifstream in;
                in.open(file_name.c_str());
                stream::for_each(in, lambda);
            }
            return 0;
        } else {
            if (file_name == "-") {
                graph = new VG(std::cin);
            } else {
                ifstream in;
                in.open(file_name.c_str());
                graph = new VG(in);
            }
        }
        // VG can convert to any of the graph formats, so keep going
    } else if (input_type == "gfa") {
        if (file_name == "-") {
            graph = new VG;
            graph->from_gfa(std::cin);
        } else {
            ifstream in;
            in.open(file_name.c_str());
            graph = new VG;
            graph->from_gfa(in);
        }
        // GFA can convert to any of the graph formats, so keep going
    } else if(input_type == "json") {
        assert(input_json == true);
        JSONStreamHelper<Graph> json_helper(file_name);
        function<bool(Graph&)> get_next_graph = json_helper.get_read_fn();
        graph = new VG(get_next_graph, false);
    } else if(input_type == "turtle-in") {
        graph = new VG;
        bool pre_compress=color_variants;
        if (file_name == "-") {
            graph->from_turtle("/dev/stdin", rdf_base_uri);
        } else {
            graph->from_turtle(file_name, rdf_base_uri);
        }
    } else if (input_type == "gam") {
        if (input_json == false) {
            if (output_type == "json") {
                // convert values to printable ones
                function<void(Alignment&)> lambda = [](Alignment& a) {
                    alignment_quality_short_to_char(a);
                    if(std::isnan(a.identity())) {
                        // Fix up NAN identities that can't be serialized in
                        // JSON. We shouldn't generate these any more, and they
                        // are out of spec, but they can be in files.
                        a.set_identity(0);
                    }
                    cout << pb2json(a) << "\n";
                };
                if (file_name == "-") {
                    stream::for_each(std::cin, lambda);
                } else {
                    ifstream in;
                    in.open(file_name.c_str());
                    stream::for_each(in, lambda);
                }
            } else {
                // todo
                cerr << "[vg view] error: (binary) GAM can only be converted to JSON" << endl;
                return 1;
            }
        } else {
            if (output_type == "json" || output_type == "gam") {
                JSONStreamHelper<Alignment> json_helper(file_name);
                json_helper.write(cout, output_type == "json");
            } else {
                cerr << "[vg view] error: JSON GAM can only be converted to GAM or JSON" << endl;
                return 1;
            }
        }
        cout.flush();
        return 0;
    } else if (input_type == "bam") {
        if (output_type == "gam") {
            //function<void(const Alignment&)>& lambda) {
            // todo write buffering procedure in alignment.cpp
            vector<Alignment> buf;
            function<void(Alignment&)> lambda = [&buf](Alignment& aln) {
                buf.push_back(aln);
                if (buf.size() > 1000) {
                    write_alignments(std::cout, buf);
                    buf.clear();
                }
            };
            hts_for_each(file_name, lambda);
            write_alignments(std::cout, buf);
            buf.clear();
            cout.flush();
            return 0;
        } else if (output_type == "json") {
            // todo
            cerr << "[vg view] error: BAM to JSON conversion not yet implemented" << endl;
            return 0;
        } else {
            cerr << "[vg view] error: BAM can only be converted to GAM" << endl;
            return 1;
        }
    } else if (input_type == "fastq") {
        fastq1 = argv[optind++];
        if (optind < argc) {
            fastq2 = argv[optind];
        }
        if (output_type == "gam") {
            vector<Alignment> buf;
            if (!interleaved_fastq && fastq2.empty()) {
                function<void(Alignment&)> lambda = [&buf](Alignment& aln) {
                    buf.push_back(aln);
                    if (buf.size() > 1000) {
                        write_alignments(std::cout, buf);
                        buf.clear();
                    }
                };
                fastq_unpaired_for_each(fastq1, lambda);
            } else if (interleaved_fastq && fastq2.empty()) {
                function<void(Alignment&, Alignment&)> lambda = [&buf](Alignment& aln1, Alignment& aln2) {
                    buf.push_back(aln1);
                    buf.push_back(aln2);
                    if (buf.size() > 1000) {
                        write_alignments(std::cout, buf);
                        buf.clear();
                    }
                };
                fastq_paired_interleaved_for_each(fastq1, lambda);
            } else if (!fastq2.empty()) {
                function<void(Alignment&, Alignment&)> lambda = [&buf](Alignment& aln1, Alignment& aln2) {
                    buf.push_back(aln1);
                    buf.push_back(aln2);
                    if (buf.size() > 1000) {
                        write_alignments(std::cout, buf);
                        buf.clear();
                    }
                };
                fastq_paired_two_files_for_each(fastq1, fastq2, lambda);
            }
            write_alignments(std::cout, buf);
            buf.clear();
        } else {
            // We can't convert fastq to the other graph formats
            cerr << "[vg view] error: FASTQ can only be converted to GAM" << endl;
            return 1;
        }
        cout.flush();
        return 0;
    } else if (input_type == "pileup") {
        if (input_json == false) {
            if (output_type == "json") {
                // convert values to printable ones
                function<void(Pileup&)> lambda = [](Pileup& p) {
                    cout << pb2json(p) << "\n";
                };
                if (file_name == "-") {
                    stream::for_each(std::cin, lambda);
                } else {
                    ifstream in;
                    in.open(file_name.c_str());
                    stream::for_each(in, lambda);
                }
            } else {
                // todo
                cerr << "[vg view] error: (binary) Pileup can only be converted to JSON" << endl;
                return 1;
            }
        } else {
            if (output_type == "json" || output_type == "pileup") {
                JSONStreamHelper<Pileup> json_helper(file_name);
                json_helper.write(cout, output_type == "json");
            } else {
                cerr << "[vg view] error: JSON Pileup can only be converted to Pileup or JSON" << endl;
                return 1;
            }
        }
        cout.flush();
        return 0;
    }

    if(graph == nullptr) {
        // Make sure we didn't forget to implement an input format.
        cerr << "[vg view] error: cannot load graph in " << input_type << " format" << endl;
        return 1;
    }

<<<<<<< HEAD
    void help_deconstruct(char** argv){
        cerr << "usage: " << argv[0] << " deconstruct [options] <my_graph>.vg" << endl
            << "options: " << endl
            << " -s, --superbubbles  Print the superbubbles of the graph and exit." << endl
            << " -o --output <FILE>      Save output to <FILE> rather than STDOUT." << endl
            << " -u -- unroll <STEPS>    Unroll the graph <STEPS> steps before calling variation." << endl
            << " -c --compact <ROUNDS>   Perform <ROUNDS> rounds of superbubble compaction on the graph." << endl
            << " -m --mask <vcf>.vcf     Look for variants not in <vcf> in the graph" << endl
            << " -v --inverse            Invert the mask; only look for variants in <vcf>.vcf. (Requires -m)" << endl
            << endl;
=======
    if(!graph->is_valid()) {
        // If we're converting the graph, we might as well make sure it's valid.
        // This is especially useful for JSON import.
        cerr << "[vg view] warning: graph is invalid!" << endl;
    }

    // Now we know graph was filled in from the input format. Spit it out in the
    // requested output format.

    if (output_type == "dot") {
        graph->to_dot(std::cout,
                      alns,
                      show_paths_in_dot,
                      walk_paths_in_dot,
                      annotate_paths_in_dot,
                      show_mappings_in_dot,
                      simple_dot,
                      invert_edge_ports_in_dot,
                      color_variants,
                      seed_val);
    } else if (output_type == "json") {
        cout << pb2json(graph->graph) << endl;
    } else if (output_type == "gfa") {
        graph->to_gfa(std::cout);
    } else if (output_type == "turtle") {
        graph->to_turtle(std::cout, rdf_base_uri, color_variants);
    } else if (output_type == "vg") {
        graph->serialize_to_ostream(cout);
    } else {
        // We somehow got here with a bad output format.
        cerr << "[vg view] error: cannot save a graph in " << output_type << " format" << endl;
        return 1;
>>>>>>> 22a8a35b
    }

    cout.flush();
    delete graph;

<<<<<<< HEAD
        bool print_sbs = false;
        string outfile = "";
        bool dagify = false;
        bool invert = false;
        int unroll_steps = 0;
        int compact_steps = 0;
        string mask_file = "";
        string xg_name = "";
=======
    return 0;
}
>>>>>>> 22a8a35b

void help_deconstruct(char** argv){
    cerr << "usage: " << argv[0] << " deconstruct [options] <my_graph>.vg" << endl
         << "options: " << endl
         << " -s, --superbubbles  Print the superbubbles of the graph and exit." << endl
         << " -o --output <FILE>      Save output to <FILE> rather than STDOUT." << endl
         << " -u -- unroll <STEPS>    Unroll the graph <STEPS> steps before calling variation." << endl
         << " -c --compact <ROUNDS>   Perform <ROUNDS> rounds of superbubble compaction on the graph." << endl
         << " -m --mask <vcf>.vcf    Look for variants not in <vcf> in the graph" << endl
         << endl;
}

int main_deconstruct(int argc, char** argv){
    //cerr << "WARNING: EXPERIMENTAL" << endl;
    if (argc <= 2) {
        help_deconstruct(argv);
        return 1;
    }

    bool print_sbs = false;
    string outfile = "";
    bool dagify = false;
    int unroll_steps = 0;
    int compact_steps = 0;
    string mask_file = "";
    string xg_name = "";
    int c;
    optind = 2; // force optind past command positional argument
    while (true) {
        static struct option long_options[] =
            {
                {"help", no_argument, 0, 'h'},
                {"xg-name", required_argument,0, 'x'},
                {"output", required_argument, 0, 'o'},
                {"unroll", required_argument, 0, 'u'},
                {"compact", required_argument, 0, 'c'},
                {"mask", required_argument, 0, 'm'},
                {"dagify", no_argument, 0, 'd'},
                {"superbubbles", no_argument, 0, 's'},
                {"invert", no_argument, 0, 'v'},
                {0, 0, 0, 0}

            };
<<<<<<< HEAD
            int option_index = 0;
            c = getopt_long (argc, argv, "ho:u:c:vm:sx:",
                    long_options, &option_index);

            // Detect the end of the options.
            if (c == -1)
                break;

            switch (c)
            {
                case 's':
                    print_sbs = true;
                    break;
                case 'x':
                    xg_name = optarg;
                    break;
                case 'o':
                    outfile = optarg;
                    break;
                case 'u':
                    unroll_steps = atoi(optarg);
                    break;
                case 'c':
                    compact_steps = atoi(optarg);
                    break;
                case 'm':
                    mask_file = optarg;
                    break;
                case 'd':
                    dagify = true;
                    break;
                case 'v':
                    invert = true;
                    break;
                case '?':
                case 'h':
                    help_deconstruct(argv);
                    return 1;
                default:
                    abort();
            }
=======
        int option_index = 0;
        c = getopt_long (argc, argv, "ho:u:c:m:sx:",
                         long_options, &option_index);

        // Detect the end of the options.
        if (c == -1)
            break;
        switch (c)
        {
        case 's':
            print_sbs = true;
            break;
        case 'x':
            xg_name = optarg;
            break;
        case 'o':
            outfile = optarg;
            break;
        case 'u':
            unroll_steps = atoi(optarg);
            break;
        case 'c':
            compact_steps = atoi(optarg);
            break;
        case 'm':
            mask_file = optarg;
            break;
        case 'd':
            dagify = true;
            break;
        case '?':
        case 'h':
            help_deconstruct(argv);
            return 1;
        default:
            abort();
>>>>>>> 22a8a35b
        }
    }

    VG* graph;
    string file_name = argv[optind];
    if (file_name == "-") {
        graph = new VG(std::cin);
    } else {
        ifstream in;
        in.open(file_name.c_str());
        graph = new VG(in);
    }
        
    Deconstructor decon = Deconstructor(graph);
                
<<<<<<< HEAD
		if (unroll_steps > 0){
			cerr << "Unrolling " << unroll_steps << " steps..." << endl;
            decon.unroll_my_vg(unroll_steps);
			cerr << "Done." << endl;
		}

        if (dagify){
            int dagify_steps = 1;
            cerr << "DAGifying..." << endl;
            decon.dagify_my_vg(dagify_steps);
            cerr << "Done." << endl;
        }

        // At this point, we can detect the superbubbles

        vector<SuperBubble> sbs = decon.get_all_superbubbles();


		if (compact_steps > 0){
			cerr << "Compacting superbubbles of graph " << compact_steps << " steps..." << endl;
            decon.compact(compact_steps);
			cerr << "Done." << endl;
		}
        if (print_sbs){
            for (auto s: sbs){
                cout << s.start_node << "\t";
                //for (auto i : s.nodes){
                //    cout << i << ",";
                //}
                cout << "\t" << s.end_node << endl;
            }
        }
        else{
            decon.sb2vcf(sbs, outfile);
        }
=======
    if (unroll_steps > 0){
        cerr << "Unrolling " << unroll_steps << " steps..." << endl;
        decon.unroll_my_vg(unroll_steps);
        cerr << "Done." << endl;
    }
>>>>>>> 22a8a35b

    if (dagify){
        int dagify_steps = 1;
        cerr << "DAGifying..." << endl;
        decon.dagify_my_vg(dagify_steps);
        cerr << "Done." << endl;
    }

    // At this point, we can detect the superbubbles

    vector<SuperBubble> sbs = decon.get_all_superbubbles();


    if (compact_steps > 0){
        cerr << "Compacting superbubbles of graph " << compact_steps << " steps..." << endl;
        decon.compact(compact_steps);
        cerr << "Done." << endl;
    }
    if (print_sbs){
        for (auto s: sbs){
            cout << s.start_node << "\t";
            //for (auto i : s.nodes){
            //    cout << i << ",";
            //}
            cout << "\t" << s.end_node << endl;
        }
    }
    else{
        decon.sb2vcf(outfile);
    }
    /* Find superbubbles */

    return 0;
}

void help_construct(char** argv) {
    cerr << "usage: " << argv[0] << " construct [options] >new.vg" << endl
         << "options:" << endl
         << "    -v, --vcf FILE        input VCF" << endl
         << "    -r, --reference FILE  input FASTA reference" << endl
         << "    -P, --ref-paths FILE  write reference paths in protobuf/gzip format to FILE" << endl
         << "    -B, --phase-blocks    save paths for phased blocks with the ref paths" << endl
         << "    -a, --alt-paths       save paths for alts of variants by variant ID" << endl
         << "    -R, --region REGION   specify a particular chromosome" << endl
         << "    -C, --region-is-chrom don't attempt to parse the region (use when the reference" << endl
         << "                          sequence name could be inadvertently parsed as a region)" << endl
         << "    -z, --region-size N   variants per region to parallelize" << endl
         << "    -m, --node-max N      limit the maximum allowable node sequence size (defaults to 1000)" << endl
         << "                          nodes greater than this threshold will be divided" << endl
         << "                          Note: nodes larger than ~1024 bp can't be GCSA2-indexed" << endl
         << "    -p, --progress        show progress" << endl
         << "    -t, --threads N       use N threads to construct graph (defaults to numCPUs)" << endl
         << "    -f, --flat-alts N     don't chop up alternate alleles from input vcf" << endl;
}

int main_construct(int argc, char** argv) {

    if (argc == 2) {
        help_construct(argv);
        return 1;
    }

    string fasta_file_name, vcf_file_name, json_filename;
    string region;
    bool region_is_chrom = false;
    string output_type = "VG";
    bool progress = false;
    int vars_per_region = 25000;
    int max_node_size = 1000;
    string ref_paths_file;
    bool flat_alts = false;
    // Should we make paths out of phasing blocks in the called samples?
    bool load_phasing_paths = false;
    // Should we make alt paths for variants?
    bool load_alt_paths = false;

    int c;
    while (true) {
        static struct option long_options[] =
            {
                /* These options set a flag. */
                //{"verbose", no_argument,       &verbose_flag, 1},
                {"vcf", required_argument, 0, 'v'},
                {"reference", required_argument, 0, 'r'},
                // TODO: change the long option here?
                {"ref-paths", required_argument, 0, 'P'},
                {"phase-blocks", no_argument, 0, 'B'},
                {"alt-paths", no_argument, 0, 'a'},
                {"progress",  no_argument, 0, 'p'},
                {"region-size", required_argument, 0, 'z'},
                {"threads", required_argument, 0, 't'},
                {"region", required_argument, 0, 'R'},
                {"region-is-chrom", no_argument, 0, 'C'},
                {"node-max", required_argument, 0, 'm'},\
                {"flat-alts", no_argument, 0, 'f'},
                {0, 0, 0, 0}
            };

        int option_index = 0;
        c = getopt_long (argc, argv, "v:r:phz:t:R:m:P:Bas:Cf",
                         long_options, &option_index);

        /* Detect the end of the options. */
        if (c == -1)
            break;

        switch (c)
        {
        case 'v':
            vcf_file_name = optarg;
            break;

        case 'r':
            fasta_file_name = optarg;
            break;

        case 'P':
            ref_paths_file = optarg;
            break;

        case 'B':
            load_phasing_paths = true;
            break;

        case 'a':
            load_alt_paths = true;
            break;

        case 'p':
            progress = true;
            break;

        case 'z':
            vars_per_region = atoi(optarg);
            break;

        case 'R':
            region = optarg;
            break;

        case 'C':
            region_is_chrom = true;
            break;

        case 't':
            omp_set_num_threads(atoi(optarg));
            break;

        case 'm':
            max_node_size = atoi(optarg);
            break;

        case 'f':
            flat_alts = true;
            break;

        case 'h':
        case '?':
            /* getopt_long already printed an error message. */
            help_construct(argv);
            exit(1);
            break;

        default:
            abort ();

        }
    }

    vcflib::VariantCallFile variant_file;
    if (!vcf_file_name.empty()) {
        // Make sure the file exists. Otherwise Tabix++ may exit with a non-
        // helpful message.
        
        // We can't invoke stat woithout a place for it to write. But all we
        // really want is its return value.
        struct stat temp;
        if(stat(vcf_file_name.c_str(), &temp)) {
            cerr << "error:[vg construct] file \"" << vcf_file_name << "\" not found" << endl;
            return 1;
        }
        variant_file.open(vcf_file_name);
        if (!variant_file.is_open()) {
            cerr << "error:[vg construct] could not open" << vcf_file_name << endl;
            return 1;
        }
    }            

    if(load_phasing_paths && ref_paths_file.empty()) {
        cerr << "error:[vg construct] cannot save phasing paths without a paths file name" << endl;
        return 1;
    }

    FastaReference reference;
    if (fasta_file_name.empty()) {
        cerr << "error:[vg construct] a reference is required for graph construction" << endl;
        return 1;
    }
    reference.open(fasta_file_name);

    // store our reference sequence paths
    // TODO: use this. Maybe dump paths here instead of in the graph?
    Paths ref_paths;

    VG graph(variant_file, reference, region, region_is_chrom, vars_per_region,
             max_node_size, flat_alts, load_phasing_paths, load_alt_paths, progress);

    if (!ref_paths_file.empty()) {
        ofstream paths_out(ref_paths_file);
        graph.paths.write(paths_out);
        if(load_phasing_paths) {
            // Keep only the non-phasing paths in the graph. If you keep too
            // many paths in a graph, you'll make chunks that are too large.
            // TODO: dynamically deliniate the chunks in the serializer so you
            // won't write vg files you can't read.

            set<string> non_phase_paths;
            string phase_prefix = "_phase";
            graph.paths.for_each_name([&](string path_name) {
                    if(!equal(phase_prefix.begin(), phase_prefix.end(), path_name.begin())) {
                        // Path is not a phase path
                        non_phase_paths.insert(path_name);
                    }
                });

            // Keep only the non-phase paths
            graph.paths.keep_paths(non_phase_paths);
        }
    }

    graph.serialize_to_ostream(std::cout);

    // NB: If you worry about "still reachable but possibly lost" warnings in valgrind,
    // this would free all the memory used by protobuf:
    //ShutdownProtobufLibrary();

    return 0;
}

void help_version(char** argv){
    cerr << "usage: " << argv[0] << " version" << endl
         << "options: " << endl
         << endl;
}

int main_version(int argc, char** argv){

    if (argc != 2) {
        help_version(argv);
        return 1;
    }

    cout << VG_GIT_VERSION << endl;
    return 0;
}

void vg_help(char** argv) {
    cerr << "vg: variation graph tool, version " << VG_GIT_VERSION << endl
         << endl
         << "usage: " << argv[0] << " <command> [options]" << endl
         << endl
         << "commands:" << endl
         << "  -- construct     graph construction" << endl
         << "  -- deconstruct   convert a graph into VCF relative to a reference." << endl
         << "  -- view          format conversions for graphs and alignments" << endl
         << "  -- vectorize     transform alignments to simple ML-compatible vectors" << endl
         << "  -- index         index features of the graph in a disk-backed key/value store" << endl
         << "  -- find          use an index to find nodes, edges, kmers, or positions" << endl
         << "  -- paths         traverse paths in the graph" << endl
         << "  -- align         local alignment" << endl
         << "  -- map           global alignment" << endl
         << "  -- stats         metrics describing graph properties" << endl
         << "  -- join          combine graphs via a new head" << endl
         << "  -- ids           manipulate node ids" << endl
         << "  -- concat        concatenate graphs tail-to-head" << endl
         << "  -- kmers         enumerate kmers of the graph" << endl
         << "  -- sim           simulate reads from the graph" << endl
         << "  -- mod           filter, transform, and edit the graph" << endl
         << "  -- surject       map alignments onto specific paths" << endl
         << "  -- msga          multiple sequence graph alignment" << endl
         << "  -- pileup        build a pileup from a set of alignments" << endl
         << "  -- call          prune the graph by genotyping a pileup" << endl
         << "  -- compare       compare the kmer space of two graphs" << endl
         << "  -- scrub         remove poor-quality / low-depth edits from a set of alignments" << endl
         << "  -- circularize   circularize a path within a graph." << endl
         << "  -- validate      validate the semantics of a graph" << endl
         << "  -- version       version information" << endl;
}

int main(int argc, char *argv[])
{

    if (argc == 1) {
        vg_help(argv);
        return 1;
    }

    //omp_set_dynamic(1); // use dynamic scheduling

    string command = argv[1];
    if (command == "construct") {
        return main_construct(argc, argv);
    } else if (command == "deconstruct"){
        return main_deconstruct(argc, argv);
    } else if (command == "view") {
        return main_view(argc, argv);
    } else if (command == "align") {
        return main_align(argc, argv);
    } else if (command == "map") {
        return main_map(argc, argv);
    } else if (command == "index") {
        return main_index(argc, argv);
    } else if (command == "find") {
        return main_find(argc, argv);
    } else if (command == "paths") {
        return main_paths(argc, argv);
    } else if (command == "stats") {
        return main_stats(argc, argv);
    } else if (command == "join") {
        return main_join(argc, argv);
    } else if (command == "ids") {
        return main_ids(argc, argv);
    } else if (command == "concat") {
        return main_concat(argc, argv);
    } else if (command == "kmers") {
        return main_kmers(argc, argv);
    } else if (command == "sim") {
        return main_sim(argc, argv);
    } else if (command == "mod") {
        return main_mod(argc, argv);
    } else if (command == "surject") {
        return main_surject(argc, argv);
    } else if (command == "msga") {
        return main_msga(argc, argv);
    } else if (command == "pileup") {
        return main_pileup(argc, argv);
    } else if (command == "call") {
        return main_call(argc, argv);
    } else if (command == "compare") {
        return main_compare(argc, argv);
    } else if (command == "validate") {
        return main_validate(argc, argv);
    } else if (command == "filter") {
        return main_filter(argc, argv);
    } else if (command == "vectorize") {
        return main_vectorize(argc, argv);
    } else if (command == "scrub"){
        return main_scrub(argc, argv);
    } else if (command == "circularize"){
        return main_circularize(argc, argv);
    }  else if (command == "version") {
        return main_version(argc, argv);
    }else {
        cerr << "error:[vg] command " << command << " not found" << endl;
        vg_help(argv);
        return 1;
    }

    return 0;

}<|MERGE_RESOLUTION|>--- conflicted
+++ resolved
@@ -56,8 +56,8 @@
          << "    -B, --output-basename   output to file(s) (required for -R).  The ith file will correspond to the ith BED region" << endl
          << "    -c, --context STEPS     expand the context of the subgraph this many steps when looking up chunks" << endl
          << "    -v, --verbose           print out statistics on numbers of reads filtered by what." << endl;
-         
-         
+
+
 }
 
 int main_filter(int argc, char** argv) {
@@ -163,7 +163,7 @@
             abort ();
         }
     }
-    
+
     // name helper for output
     function<string(int)> chunk_name = [&outbase](int num) -> string {
         stringstream ss;
@@ -472,7 +472,7 @@
             flush_buffer();
         }
     }
-    
+
     if (verbose) {
         size_t tot_reads = pri_read_count + sec_read_count;
         size_t tot_filtered = pri_filtered_count + sec_filtered_count;
@@ -1000,10 +1000,10 @@
             return 1;
         } else {
             mapper.gcsa = &gcsa_index;
-            mapper.lcp = &lcp_index;            
-        }
-    }
- 
+            mapper.lcp = &lcp_index;
+        }
+    }
+
     Vectorizer vz(xg_index);
     string alignment_file = argv[optind];
 
@@ -1033,7 +1033,7 @@
             else {
                 cout << vz.format(v) << endl;
             }
-        
+
         } else if (mem_sketch) {
             // get the mems
             map<string, int> mem_to_count;
@@ -1214,7 +1214,7 @@
          << "    -b, --max_strand_bias N limit to absolute difference between 0.5 and proportion of supporting reads on reverse strand. (default=" << Caller::Default_max_strand_bias << ")" << endl
          << "    -l, --leave_uncalled    leave un-called graph regions in output, producing augmented graph" << endl
          << "    -c, --calls TSV         write extra call information in TSV (must use with -l)" << endl
-         << "    -a, --link-alts         add all possible edges between adjacent alts" << endl       
+         << "    -a, --link-alts         add all possible edges between adjacent alts" << endl
          << "    -j, --json              output in JSON" << endl
          << "    -p, --progress          show progress" << endl
          << "    -t, --threads N         number of threads to use" << endl;
@@ -1310,7 +1310,7 @@
             break;
         case 'a':
             bridge_alts = true;
-            break;            
+            break;
         case 'h':
         case '?':
             /* getopt_long already printed an error message. */
@@ -1501,7 +1501,7 @@
             break;
         case 'd':
             max_depth = atoi(optarg);
-            break;            
+            break;
         case 'p':
             show_progress = true;
             break;
@@ -1510,7 +1510,7 @@
             break;
         case 'v':
             verbose = true;
-            break;            
+            break;
         case 'h':
         case '?':
             /* getopt_long already printed an error message. */
@@ -2825,7 +2825,7 @@
             {"bluntify", no_argument, 0, 'B'},
             {"break-cycles", no_argument, 0, 'b'},
             {"orient-forward", no_argument, 0, 'O'},
-            {"destroy-node", required_argument, 0, 'y'},            
+            {"destroy-node", required_argument, 0, 'y'},
             {0, 0, 0, 0}
         };
 
@@ -2980,7 +2980,7 @@
 
             case 'y':
                 destroy_node_id = atoi(optarg);
-                break;                
+                break;
 
             case 'h':
             case '?':
@@ -3006,7 +3006,7 @@
     if (bluntify) {
         graph->bluntify();
     }
-    
+
     if (!path_name.empty()) {
         graph->keep_path(path_name);
     }
@@ -4335,7 +4335,7 @@
 
         case 'L':
             use_length = true;
-            break;            
+            break;
 
         case 'n':
             node_ids.push_back(atoi(optarg));
@@ -5999,7 +5999,7 @@
         case 'P':
             min_score = atof(optarg);
             break;
-                
+
         case 'U':
             always_rescue = true;
             break;
@@ -6039,11 +6039,11 @@
         case 'y':
             gap_extend = atoi(optarg);
             break;
-            
+
         case 'a':
             promote_consistent_pairs = true;
             break;
-        
+
         case 'u':
             extra_pairing_multimaps = atoi(optarg);
             break;
@@ -6933,18 +6933,6 @@
         return 1;
     }
 
-<<<<<<< HEAD
-    void help_deconstruct(char** argv){
-        cerr << "usage: " << argv[0] << " deconstruct [options] <my_graph>.vg" << endl
-            << "options: " << endl
-            << " -s, --superbubbles  Print the superbubbles of the graph and exit." << endl
-            << " -o --output <FILE>      Save output to <FILE> rather than STDOUT." << endl
-            << " -u -- unroll <STEPS>    Unroll the graph <STEPS> steps before calling variation." << endl
-            << " -c --compact <ROUNDS>   Perform <ROUNDS> rounds of superbubble compaction on the graph." << endl
-            << " -m --mask <vcf>.vcf     Look for variants not in <vcf> in the graph" << endl
-            << " -v --inverse            Invert the mask; only look for variants in <vcf>.vcf. (Requires -m)" << endl
-            << endl;
-=======
     if(!graph->is_valid()) {
         // If we're converting the graph, we might as well make sure it's valid.
         // This is especially useful for JSON import.
@@ -6977,25 +6965,13 @@
         // We somehow got here with a bad output format.
         cerr << "[vg view] error: cannot save a graph in " << output_type << " format" << endl;
         return 1;
->>>>>>> 22a8a35b
     }
 
     cout.flush();
     delete graph;
 
-<<<<<<< HEAD
-        bool print_sbs = false;
-        string outfile = "";
-        bool dagify = false;
-        bool invert = false;
-        int unroll_steps = 0;
-        int compact_steps = 0;
-        string mask_file = "";
-        string xg_name = "";
-=======
     return 0;
 }
->>>>>>> 22a8a35b
 
 void help_deconstruct(char** argv){
     cerr << "usage: " << argv[0] << " deconstruct [options] <my_graph>.vg" << endl
@@ -7005,6 +6981,7 @@
          << " -u -- unroll <STEPS>    Unroll the graph <STEPS> steps before calling variation." << endl
          << " -c --compact <ROUNDS>   Perform <ROUNDS> rounds of superbubble compaction on the graph." << endl
          << " -m --mask <vcf>.vcf    Look for variants not in <vcf> in the graph" << endl
+         << " -i --invert           Invert the mask (i.e. find only variants present in <vcf>.vcf. Requires -m. " << endl
          << endl;
 }
 
@@ -7020,6 +6997,7 @@
     bool dagify = false;
     int unroll_steps = 0;
     int compact_steps = 0;
+    bool invert = false;
     string mask_file = "";
     string xg_name = "";
     int c;
@@ -7039,7 +7017,7 @@
                 {0, 0, 0, 0}
 
             };
-<<<<<<< HEAD
+
             int option_index = 0;
             c = getopt_long (argc, argv, "ho:u:c:vm:sx:",
                     long_options, &option_index);
@@ -7081,46 +7059,8 @@
                 default:
                     abort();
             }
-=======
-        int option_index = 0;
-        c = getopt_long (argc, argv, "ho:u:c:m:sx:",
-                         long_options, &option_index);
-
-        // Detect the end of the options.
-        if (c == -1)
-            break;
-        switch (c)
-        {
-        case 's':
-            print_sbs = true;
-            break;
-        case 'x':
-            xg_name = optarg;
-            break;
-        case 'o':
-            outfile = optarg;
-            break;
-        case 'u':
-            unroll_steps = atoi(optarg);
-            break;
-        case 'c':
-            compact_steps = atoi(optarg);
-            break;
-        case 'm':
-            mask_file = optarg;
-            break;
-        case 'd':
-            dagify = true;
-            break;
-        case '?':
-        case 'h':
-            help_deconstruct(argv);
-            return 1;
-        default:
-            abort();
->>>>>>> 22a8a35b
-        }
-    }
+
+        }
 
     VG* graph;
     string file_name = argv[optind];
@@ -7131,10 +7071,10 @@
         in.open(file_name.c_str());
         graph = new VG(in);
     }
-        
+
     Deconstructor decon = Deconstructor(graph);
-                
-<<<<<<< HEAD
+
+
 		if (unroll_steps > 0){
 			cerr << "Unrolling " << unroll_steps << " steps..." << endl;
             decon.unroll_my_vg(unroll_steps);
@@ -7148,42 +7088,7 @@
             cerr << "Done." << endl;
         }
 
-        // At this point, we can detect the superbubbles
-
-        vector<SuperBubble> sbs = decon.get_all_superbubbles();
-
-
-		if (compact_steps > 0){
-			cerr << "Compacting superbubbles of graph " << compact_steps << " steps..." << endl;
-            decon.compact(compact_steps);
-			cerr << "Done." << endl;
-		}
-        if (print_sbs){
-            for (auto s: sbs){
-                cout << s.start_node << "\t";
-                //for (auto i : s.nodes){
-                //    cout << i << ",";
-                //}
-                cout << "\t" << s.end_node << endl;
-            }
-        }
-        else{
-            decon.sb2vcf(sbs, outfile);
-        }
-=======
-    if (unroll_steps > 0){
-        cerr << "Unrolling " << unroll_steps << " steps..." << endl;
-        decon.unroll_my_vg(unroll_steps);
-        cerr << "Done." << endl;
-    }
->>>>>>> 22a8a35b
-
-    if (dagify){
-        int dagify_steps = 1;
-        cerr << "DAGifying..." << endl;
-        decon.dagify_my_vg(dagify_steps);
-        cerr << "Done." << endl;
-    }
+    
 
     // At this point, we can detect the superbubbles
 
@@ -7205,7 +7110,7 @@
         }
     }
     else{
-        decon.sb2vcf(outfile);
+        decon.sb2vcf(sbs, outfile);
     }
     /* Find superbubbles */
 
@@ -7350,7 +7255,7 @@
     if (!vcf_file_name.empty()) {
         // Make sure the file exists. Otherwise Tabix++ may exit with a non-
         // helpful message.
-        
+
         // We can't invoke stat woithout a place for it to write. But all we
         // really want is its return value.
         struct stat temp;
@@ -7363,7 +7268,7 @@
             cerr << "error:[vg construct] could not open" << vcf_file_name << endl;
             return 1;
         }
-    }            
+    }
 
     if(load_phasing_paths && ref_paths_file.empty()) {
         cerr << "error:[vg construct] cannot save phasing paths without a paths file name" << endl;
