// copied from https://github.com/adamnovak/glenn2vcf/blob/master/main.cpp
// as this logic really belongs in vg call

#include <iostream>
#include <fstream>
#include <sstream>
#include <regex>
#include <set>
#include <unordered_set>
#include <utility>
#include <algorithm>
#include <getopt.h>

#include "vg.hpp"
#include "index.hpp"
#include "Variant.h"
#include "genotypekit.hpp"
#include "snarls.hpp"
#include "path_index.hpp"
#include "caller.hpp"
#include "stream.hpp"
<<<<<<< HEAD
=======
#include "nested_traversal_finder.hpp"
>>>>>>> ed01a1a1

//#define debug

namespace vg {

// How many bases may we put in an allele in VCF if we expect GATK to be able to
// parse it?
// 0 means no maximum is enforced.
const static int MAX_ALLELE_LENGTH = 0;

// Minimum log likelihood
const static double LOG_ZERO = (double)-1e100;

// convert to string using stringstream (to replace to_string when we want sci. notation)
template <typename T>
string to_string_ss(T val) {
    stringstream ss;
    ss << val;
    return ss.str();
}

/**
 * We need to suppress overlapping variants, but interval trees are hard to
 * write. This accomplishes the collision check with a massive bit vector.
 */
struct IntervalBitfield {
    // Mark every position that's used in a variant
    vector<bool> used;
    
    /**
     * Make a new IntervalBitfield covering a region of the specified length.
     */
    inline IntervalBitfield(size_t length) : used(length) {
        // Nothing to do
    }
    
    /**
     * Scan for a collision (O(n) in interval length)
     */
    inline bool collides(size_t start, size_t pastEnd) {
        for(size_t i = start; i < pastEnd; i++) {
            if(used[i]) {
                return true;
            }
        }
        return(false);
    }
    
    /**
     * Take up an interval.
     */
    inline void add(size_t start, size_t pastEnd) {
        for(size_t i = start; i < pastEnd; i++) {
            used[i] = true;
        }
    }
};

/**
 * Get the strand bias of a Support.
 */
double strand_bias(const Support& support) {
    return max(support.forward(), support.reverse()) / (support.forward() + support.reverse());
}

/**
 * Make a letter into a full string because apparently that's too fancy for the
 * standard library.
 */
string char_to_string(const char& letter) {
    string toReturn;
    toReturn.push_back(letter);
    return toReturn;
}

/**
 * Write a minimal VCF header for a single-sample file.
 */
void write_vcf_header(ostream& stream, string& sample_name, string& contig_name, size_t contig_size,
                      int min_mad_for_filter) {
    stream << "##fileformat=VCFv4.2" << endl;
    stream << "##ALT=<ID=NON_REF,Description=\"Represents any possible alternative allele at this location\">" << endl;
    stream << "##INFO=<ID=XREF,Number=0,Type=Flag,Description=\"Present in original graph\">" << endl;
    stream << "##INFO=<ID=XSEE,Number=.,Type=String,Description=\"Original graph node:offset cross-references\">" << endl;
    stream << "##INFO=<ID=DP,Number=1,Type=Integer,Description=\"Total Depth\">" << endl;
    stream << "##FILTER=<ID=FAIL,Description=\"Variant does not meet minimum allele read support threshold of " << min_mad_for_filter << "\">" <<endl;
    stream << "##FORMAT=<ID=DP,Number=1,Type=Integer,Description=\"Read Depth\">" << endl;
    stream << "##FORMAT=<ID=GT,Number=1,Type=String,Description=\"Genotype\">" << endl;
    stream << "##FORMAT=<ID=AD,Number=.,Type=Integer,Description=\"Allelic depths for the ref and alt alleles in the order listed\">" << endl;
    stream << "##FORMAT=<ID=SB,Number=4,Type=Integer,Description=\"Forward and reverse support for ref and alt alleles.\">" << endl;
    // We need this field to stratify on for VCF comparison. The info is in SB but vcfeval can't pull it out
    stream << "##FORMAT=<ID=XAAD,Number=1,Type=Integer,Description=\"Alt allele read count.\">" << endl;
    stream << "##FORMAT=<ID=AL,Number=.,Type=Float,Description=\"Allelic likelihoods for the ref and alt alleles in the order listed\">" << endl;
    
    if(!contig_name.empty()) {
        // Announce the contig as well.
        stream << "##contig=<ID=" << contig_name << ",length=" << contig_size << ">" << endl;
    }
    stream << "#CHROM\tPOS\tID\tREF\tALT\tQUAL\tFILTER\tINFO\tFORMAT\t" << sample_name << endl;
}

/**
 * Return true if a variant may be output, or false if this variant is valid but
 * the GATK might choke on it.
 *
 * Mostly used to throw out variants with very long alleles, because GATK has an
 * allele length limit. How alleles that really *are* 1 megabase deletions are
 * to be specified to GATK is left as an exercise to the reader.
 */
bool can_write_alleles(vcflib::Variant& variant) {
    for(auto& allele : variant.alleles) {
        if(MAX_ALLELE_LENGTH > 0 && allele.size() > MAX_ALLELE_LENGTH) {
            return false;
        }
    }
    return true;
}

/**
 * Return true if a mapping is a perfect match, and false if it isn't.
 */
bool mapping_is_perfect_match(const Mapping& mapping) {
    for (auto edit : mapping.edit()) {
        if (edit.from_length() != edit.to_length() || !edit.sequence().empty()) {
            // This edit isn't a perfect match
            return false;
        }
    }
    
    // If we get here, all the edits are perfect matches.
    // Note that Mappings with no edits at all are full-length perfect matches.
    return true;
}

/**
 * Given a collection of pileups by original node ID, and a set of original node
 * id:offset cross-references in both ref and alt categories, produce a VCF
 * comment line giving the pileup for each of those positions on those nodes.
 * Includes a trailing newline if nonempty.
 *
 * TODO: VCF comments aren't really a thing.
 */
string get_pileup_line(const map<int64_t, NodePileup>& nodePileups,
    const set<pair<int64_t, size_t>>& refCrossreferences,
    const set<pair<int64_t, size_t>>& altCrossreferences) {
    // We'll make a stringstream to write to.
    stringstream out;
    
    out << "#";
    
    for(const auto& xref : refCrossreferences) {
        // For every cross-reference
        if(nodePileups.count(xref.first) && nodePileups.at(xref.first).base_pileup_size() > xref.second) {
            // If we have that base pileup, grab it
            auto basePileup = nodePileups.at(xref.first).base_pileup(xref.second);
            
            out << xref.first << ":" << xref.second << " (ref) " << basePileup.bases() << "\t";
        }
        // Nodes with no pileups (either no pileups were provided or they didn't
        // appear/weren't visited by reads) will not be mentioned on this line
    }
    
    for(const auto& xref : altCrossreferences) {
        // For every cross-reference
        if(nodePileups.count(xref.first) && nodePileups.at(xref.first).base_pileup_size() > xref.second) {
            // If we have that base pileup, grab it
            auto basePileup = nodePileups.at(xref.first).base_pileup(xref.second);
            
            out << xref.first << ":" << xref.second << " (alt) " << basePileup.bases() << "\t";
        }
        // Nodes with no pileups (either no pileups were provided or they didn't
        // appear/weren't visited by reads) will not be mentioned on this line
    }
    // TODO: make these nearly-identical loops a loop or a lambda or something.
    
    if(out.str().size() > 1) {
        // We actually found something. Send it out with a trailing newline
        out << endl;
        return out.str();
    } else {
        // Give an empty string.
        return "";
    }
}

// this was main() in glenn2vcf
void Call2Vcf::call(
    // Augmented graph
    AugmentedGraph& augmented,
    // Should we load a pileup and print out pileup info as comments after
    // variants?
    string pileupFilename) {
    
    // Set up the graph's paths properly after augmentation modified them.
    augmented.graph.paths.sort_by_mapping_rank();
    augmented.graph.paths.rebuild_mapping_aux();
    
    if(refPathName.empty()) {
        if (verbose) {
          std:cerr << "Graph has " << augmented.graph.paths.size() << " paths to choose from."
                   << endl;
        }
        if(augmented.graph.paths.size() == 1) {
            // Autodetect the reference path name as the name of the only path
            refPathName = (*augmented.graph.paths._paths.begin()).first;
        } else {
            refPathName = "ref";
        }

        if (verbose) {
            cerr << "Guessed reference path name of " << refPathName
                      << endl;
        }
    }
    
    // Follow the reference path and extract indexes we need: index by node ID,
    // index by node start, and the reconstructed path sequence.
    PathIndex index(augmented.graph, refPathName, true);

    if (index.sequence.size() == 0) {
        // No empty reference paths allowed
        throw runtime_error("Reference path cannot be empty");
    }

    // Store support binned along reference path;
    // Last bin extended to include remainder
    refBinSize = min(refBinSize, index.sequence.size());
    if (refBinSize <= 0) {
        // No zero-sized bins allowed
        throw runtime_error("Reference bin size must be 1 or larger");
    }
    // Start out all the bins with the expected coverage override, split evenly across strands.
    Support base_support;
    base_support.set_forward(expCoverage / 2);
    base_support.set_reverse(expCoverage / 2);
    vector<Support> binnedSupport(max(1, int(index.sequence.size() / refBinSize)), base_support);
    
    // Crunch the numbers on the reference and its read support. How much read
    // support in total (node length * aligned reads) does the primary path get?
    Support primaryPathTotalSupport = Support();
    for(auto& pointerAndSupport : augmented.node_supports) {
        if(index.by_id.count(pointerAndSupport.first->id())) {
            // This is a primary path node. Add in the total read bases supporting it
            primaryPathTotalSupport += pointerAndSupport.first->sequence().size() * pointerAndSupport.second;
            
            // We also update the total for the appropriate bin
            if (expCoverage == 0) {
                int bin = index.by_id[pointerAndSupport.first->id()].first / refBinSize;
                if (bin == binnedSupport.size()) {
                    --bin;
                }
                binnedSupport[bin] = binnedSupport[bin] + 
                    pointerAndSupport.first->sequence().size() * pointerAndSupport.second;
            }
        }
    }
    // Calculate average support in reads per base
    auto primaryPathAverageSupport = primaryPathTotalSupport / index.sequence.size();
    
    // Average out the support bins too (in place)
    int minBin = -1;
    int maxBin = -1;
    for (int i = 0; i < binnedSupport.size(); ++i) {
        if (expCoverage == 0) {
            binnedSupport[i] = binnedSupport[i] / (
                i < binnedSupport.size() - 1 ? (double)refBinSize :
                (double)(refBinSize + index.sequence.size() % refBinSize));
        }
        if (minBin == -1 || binnedSupport[i] < binnedSupport[minBin]) {
            minBin = i;
        }
        if (maxBin == -1 || binnedSupport[i] > binnedSupport[maxBin]) {
            maxBin = i;
        }
    }

    if (verbose) {
        cerr << "Primary path average/off-path assumed coverage: " << primaryPathAverageSupport << endl;
        cerr << "Mininimum binned average coverage: " << binnedSupport[minBin] << " (bin "
                  << (minBin + 1) << " / " << binnedSupport.size() << ")" << endl;
        cerr << "Maxinimum binned average coverage: " << binnedSupport[maxBin] << " (bin "
                  << (maxBin + 1) << " / " << binnedSupport.size() << ")" << endl;
    }
    
    // If applicable, load the pileup.
    // This will hold pileup records by node ID.
    map<int64_t, NodePileup> nodePileups;
    
    function<void(Pileup&)> handlePileup = [&](Pileup& p) { 
        // Handle each pileup chunk
        for(size_t i = 0; i < p.node_pileups_size(); i++) {
            // Pull out every node pileup
            auto& pileup = p.node_pileups(i);
            // Save the pileup under its node's pointer.
            nodePileups[pileup.node_id()] = pileup;
        }
    };
    if(!pileupFilename.empty()) {
        // We have to load some pileups
        ifstream in;
        in.open(pileupFilename.c_str());
        stream::for_each(in, handlePileup);
    }
    
    // Make a VCF because we need it in scope later, if we are outputting VCF.
    vcflib::VariantCallFile vcf;
    
    if (convert_to_vcf) {
        // Generate a vcf header. We can't make Variant records without a
        // VariantCallFile, because the variants need to know which of their
        // available info fields or whatever are defined in the file's header, so
        // they know what to output.
        // Handle length override if specified.
        stringstream headerStream;
        write_vcf_header(headerStream, sampleName, contigName,
                         lengthOverride != -1 ? lengthOverride : (index.sequence.size() + variantOffset),
                         min_mad_for_filter);
        
        // Load the headers into a the VCF file object
        string headerString = headerStream.str();
        assert(vcf.openForOutput(headerString));
        
        // Spit out the header
        cout << headerStream.str();
    }
    
    // Then go through it from the graph's point of view: first over alt nodes
    // backending into the reference (creating things occupying ranges to which
    // we can attribute copy number) and then over reference nodes.

    // We need to track the bases lost.
    size_t basesLost = 0;
    
    
    // Do the new thing where we support multiple alleles

    // Find all the top-level sites
    list<const Snarl*> site_queue;
    
    CactusUltrabubbleFinder finder(augmented.graph, refPathName);
    SnarlManager site_manager = finder.find_snarls();
    
    site_manager.for_each_top_level_snarl_parallel([&](const Snarl* site) {
        // Stick all the sites in this vector.
        #pragma omp critical (sites)
        site_queue.emplace_back(site);
    });
    
    // We're going to run through all the top-level sites and break up the
    // huge ones and throw out the ones not on the reference, leaving only
    // manageably-sized sites on the ref path. We won't be able to genotype
    // huge translocations or deletions, but we can save those for the
    // proper nested-site-aware genotyper.
    vector<const Snarl*> sites;
    
    while(!site_queue.empty()) {
        // Grab the first site
        const Snarl* site = move(site_queue.front());
        site_queue.pop_front();
        
        if (index.by_id.count(site->start().node_id()) && index.by_id.count(site->end().node_id())) {
            // This site is on the primary path
        
            // Where does the variable region start and end on the reference?
            size_t ref_start = index.by_id.at(site->start().node_id()).first +
                augmented.graph.get_node(site->start().node_id())->sequence().size();
            size_t ref_end = index.by_id.at(site->end().node_id()).first;
            
            if(ref_start > ref_end) {
                // Make sure it's the right way around (it will get set straight
                // in the site when we do the bubbling-up).
                swap(ref_start, ref_end);
            }
            
            if(!site_manager.is_leaf(site) && ref_end > ref_start + max_ref_length) {
                // Site is too big and has children. Split it up and do the
                // children.
                for(const Snarl* child : site_manager.children_of(site)) {
                    // Dump all the children into the queue for separate
                    // processing.
                    site_queue.emplace_back(child);
                }

                if (verbose) {
                    cerr << "Broke up site from " << ref_start << " to " << ref_end << " into "
                              << site_manager.children_of(site).size() << " children" << endl;
                }
                
            } else {
                // With no children, site may still be huge, but it doesn't
                // matter because there's nothing to nest in it, so we can
                // genotype it just fine.
<<<<<<< HEAD
                
                // With children, it's practical to just include the child
                // genotypes in the site genotype.
                
=======
                
                // With children, it's practical to just include the child
                // genotypes in the site genotype.
                
>>>>>>> ed01a1a1
                if(ref_end > ref_start + max_ref_length) {
                    // This site is big but we left it anyway.
                    if (verbose) {
                        cerr << "Left site from " << ref_start << " to " << ref_end << " with "
                                  << site_manager.children_of(site).size() << " children" << endl;
                    }
                }
                
                // Make sure start and end are front-ways relative to the ref path.
                if(index.by_id.at(site->start().node_id()).first > index.by_id.at(site->end().node_id()).first) {
                    // The site's end happens before its start, flip it around
                    site_manager.flip(site);
                }
                
                // Throw it in the final vector of sites we're going to process.
                sites.push_back(site);
            }        
        } else if (!convert_to_vcf) {
            // The site is not on the primary path, but we can handle it anyway.
            
            // TODO: enforce a max size or something?
            sites.push_back(site);
            
        } else {
            // The site is not on the primary path, but maybe the primary path
            // is inside it somewhere and one of its children might be on it.
            
            size_t child_count = site_manager.children_of(site).size();
            
            for(const Snarl* child : site_manager.children_of(site)) {
                // Dump all the children into the queue for separate
                // processing.
                site_queue.emplace_back(child);
            }

            if (verbose) {
                if (child_count) {
                    cerr << "Broke up off-reference site into "
                         << child_count << " children" << endl;
                } else {
                    cerr << "Dropped off-reference site" << endl;
                }
            }
            
        }     
    }

    if (verbose) {
        cerr << "Found " << sites.size() << " sites" << endl;
    }
    
    // Now start looking for traversals of the sites
    RepresentativeTraversalFinder traversal_finder(augmented, site_manager, index, maxDepth, max_bubble_paths);
    
<<<<<<< HEAD
    // When we genotype the sites into Locus objects, we will use this buffer for outputting them.
    vector<Locus> locus_buffer;
    
=======
    // We're going to remember what nodes and edges are covered by sites, so we
    // will know which nodes/edges aren't in any sites and may need generic
    // presence/absence calls.
    set<Node*> covered_nodes;
    set<Edge*> covered_edges;
    
    // When we genotype the sites into Locus objects, we will use this buffer for outputting them.
    vector<Locus> locus_buffer;
    
    // How many sites result in output?
    size_t called_loci = 0;
    
>>>>>>> ed01a1a1
    for(const Snarl* site : sites) {
        // For every site, we're going to make a variant
        
        // Get the traversals. The ref traversal is the first one. They are all
        // in site orientation, which may oppose primary path orientation.
        vector<SnarlTraversal> traversals = traversal_finder.find_traversals(*site);
        
        // Make a Locus to represent this site, with all the Paths of the
        // different alleles.
        Locus locus;
        
        // And keep around a vector of is_reference statuses for all the alleles
        vector<bool> is_ref;
        
<<<<<<< HEAD
        // We turn them all back into NodeTraversal vectors
        vector<pair<vector<NodeTraversal>, bool>> ordered_paths;
        
=======
>>>>>>> ed01a1a1
        for (auto& traversal : traversals) {
            // Convert each traversal to a path
            Path* path = locus.add_allele();
        
            // Start at the start of the site
            *path->add_mapping() = to_mapping(site->start(), augmented.graph);
            for (size_t i = 0; i < traversal.visits_size(); i++) {
                // Then visit each node in turn
                *path->add_mapping() = to_mapping(traversal.visits(i), augmented.graph);
            }
            // Finish up with the site's end
            *path->add_mapping() = to_mapping(site->end(), augmented.graph);
            
            // Save the traversal's reference status
            is_ref.push_back(is_reference(traversal, augmented, index));
<<<<<<< HEAD
            
            // TODO: Also, save the data the old way that powers the VCF output
            // currently
            
            // Make each traversal into a vector of NodeTraversals
            vector<NodeTraversal> traversal_vector;
            // Start at the start of the site
            traversal_vector.push_back(to_node_traversal(site->start(), augmented.graph));
            for (size_t i = 0; i < traversal.visits_size(); i++) {
                // Then visit each node in turn
                traversal_vector.push_back(to_node_traversal(traversal.visits(i), augmented.graph));
            }
            // Finish up with the site's end
            traversal_vector.push_back(to_node_traversal(site->end(), augmented.graph));
            
            if (index.by_id.count(site->start().node_id()) && index.by_id.count(site->end().node_id())) {
                // This site is on the primary path
                if (index.by_id.at(site->start().node_id()).first > index.by_id.at(site->end().node_id()).first) {
                    // This site is backward relative to the primary path.
                    
                    // Turn the traversal around to primary path orientation.
                    reverse(traversal_vector.begin(), traversal_vector.end());
                    for (auto& trav : traversal_vector) {
                        // Flip every traversal in it
                        trav = trav.reverse();
                    }
                }
            }
            
            // Put it in the list, with an annotation saying whether it's a
            // previously-known traversal or not.
            ordered_paths.push_back(make_pair(traversal_vector, is_ref.back()));
=======
>>>>>>> ed01a1a1
        }
        
        // Collect sequences for all the paths
        vector<string> sequences;
        // And the lists of involved IDs that we use for variant IDs
        vector<string> id_lists;
        // Calculate average and min support for all the alts. These both need
        // to be the same type, so they are interchangeable in a reference and
        // we can pick one to use.
        vector<Support> min_supports;
        vector<Support> average_supports;
        // And the min likelihood along each path
        vector<double> min_likelihoods;
        for(size_t i = 0; i < locus.allele_size(); i++) {
            // Go through all the Paths in the Locus
            const Path& path = locus.allele(i);
            
            // We use this to construct the allele sequence
            stringstream sequence_stream;
            
            // And this to compose the allele's name in terms of node IDs
            stringstream id_stream;
            
            // What's the total support for this path?
            Support total_support;
            
            // And the min
            Support min_support;
            
            // Also, what's the min likelihood
            double min_likelihood = INFINITY;
                            
            for(int64_t i = 1; i + 1 < path.mapping_size(); i++) {
                // For all but the first and last nodes (which are anchors)...
                
                // Grab the mapping
                const Mapping& here = path.mapping(i);
                
                // Look up the node ID we're visiting
                id_t node_id = path.mapping(i).position().node_id();
                // And the Node* in the graph
                Node* node = augmented.graph.get_node(node_id);
                
                // Grab the node sequence in the correct orientation.
                string added_sequence = node->sequence();
                if(path.mapping(i).position().is_reverse()) {
                    // If the node is traversed backward, we need to flip its sequence.
                    added_sequence = reverse_complement(added_sequence);
                }
                
                // Stick the sequence
                sequence_stream << added_sequence;
                
                // Record ID
                id_stream << to_string(node_id);
                if(i + 2 != path.mapping_size()) {
                    // If this is not the last mapping we're going to do, add a separator.
                    id_stream << "_";
                }
                
                // Peek at the next and previous Mappings
                const Mapping& prev = path.mapping(i - 1);
                const Mapping& next = path.mapping(i + 1);
                
                // How much support do we have for visiting this node?
                Support node_support = augmented.node_supports.at(node);
                // Grab the edge we're traversing into the node
                Edge* in_edge = augmented.graph.get_edge(make_pair(to_right_side(to_visit(prev)),
                                                                   to_left_side(to_visit(here))));
                // If there's less support on the in edge than on the node,
                // knock it down. We do this separately in each dimension.
                node_support = support_min(node_support, augmented.edge_supports.at(in_edge));
                
                // Ditto for the edge we're traversing out of the node
                Edge* out_edge = augmented.graph.get_edge(make_pair(to_right_side(to_visit(here)),
                                                                    to_left_side(to_visit(next))));
                node_support = support_min(node_support, augmented.edge_supports.at(out_edge));
                
                
                // Add support in to the total support for the alt. Scale by node length.
                total_support += node->sequence().size() * node_support;
                // Take this as the minimum support if it's the first node, and min it with the min support otherwise.
                min_support = (i == 1 ? node_support : support_min(min_support, node_support));

                // Update minimum likelihood in the alt path
                min_likelihood = min(min_likelihood, augmented.node_likelihoods.at(node));
                
                // TODO: use edge likelihood here too?
                    
            }
            
            if(path.mapping_size() == 2) {
                // We just have the anchoring nodes and the edge between them.
                // Look at that edge specially.
                Edge* edge = augmented.graph.get_edge(make_pair(to_right_side(to_visit(path.mapping(0))),
                                                                to_left_side(to_visit(path.mapping(1)))));
                
                // Only use the support on the edge
                total_support = augmented.edge_supports.at(edge);
                min_support = total_support;
                
                // And the likelihood on the edge
                min_likelihood = augmented.edge_likelihoods.at(edge);
                
            }
            
            // Calculate the min and average Supports
            min_supports.push_back(min_support);
            // The support needs to get divided by bases, unless we're just a
            // single edge empty allele, in which case we're special.
            average_supports.push_back(sequence_stream.str().size() > 0 ? 
                total_support / sequence_stream.str().size() : 
                total_support);
            
            // Fill in the support for this allele in the Locus
            *locus.add_support() = useAverageSupport ? average_supports.back() : min_supports.back();
            
            // Fill in the other vectors
            // TODO: add this info to Locus? Or calculate later when emitting VCF?
            sequences.push_back(sequence_stream.str());
            id_lists.push_back(id_stream.str());
            min_likelihoods.push_back(min_likelihood);
        }
        
        // TODO: complain if multiple copies of the same string exist???
        
        // Decide which support vector we use to actually decide
        vector<Support>& supports = useAverageSupport ? average_supports : min_supports;
        
        // Now look at all the paths for the site and pick the top 2.
        int best_allele = -1;
        int second_best_allele = -1;
        for(size_t i = 0; i < locus.allele_size(); i++) {
            if(best_allele == -1 || total(supports[best_allele]) <= total(supports[i])) {
                // We have a new best. Demote the old best.
                second_best_allele = best_allele;
                best_allele = i;
            } else if(second_best_allele == -1 || total(supports[second_best_allele]) <= total(supports[i])) {
                // We're not better than the best, but we can demote the second best.
                second_best_allele = i;
            }
        }
        
        // We should always have a best allele; we may sometimes have a second best.
        assert(best_allele != -1);
        
        if(best_allele == 0 && second_best_allele == -1) {
            // This site isn't variable; don't bother with it.
            continue;
        }
        
        // We need to figure out how much support a site ought to have
        Support baseline_support;
        
        if (index.by_id.count(site->start().node_id()) && index.by_id.count(site->end().node_id())) {
            // We're on the primary path, so we can find the appropriate bin
        
            // Since the variable part of the site is after the first anchoring node, where does it start?
            size_t variation_start = index.by_id.at(site->start().node_id()).first
                                     + augmented.graph.get_node(site->start().node_id())->sequence().size();
            
            // Find which coordinate bin the variation start is in, so we can get the typical local support
            int bin = variation_start / refBinSize;
            if (bin == binnedSupport.size()) {
                --bin;
            }
            baseline_support = binnedSupport[bin];
            
        } else {
            // Just use the primary path's average support
            baseline_support = primaryPathAverageSupport;
        }

        // Decide if we're an indel. We're an indel if the sequence lengths
        // aren't all equal between the ref and the alleles we're going to call.
        // TODO: is this backwards?
        bool is_indel = sequences.front().size() == sequences[best_allele].size() &&
            (second_best_allele == -1 || sequences.front().size() == sequences[second_best_allele].size());

        // We need to decide what to scale the bias limits by. We scale them up if this is an indel.
        double bias_multiple = is_indel ? indelBiasMultiple : 1.0;
        
        // How much support do we have for the top two alleles?
        Support site_support = supports.at(best_allele);
        if(second_best_allele != -1) {
            site_support += supports.at(second_best_allele);
        }
        
        // Pull out the different supports. Some of them may be the same.
        Support ref_support = supports.at(0);
        Support best_support = supports.at(best_allele);
        Support second_best_support; // Defaults to 0
        if(second_best_allele != -1) {
            second_best_support = supports.at(second_best_allele);
        }
        
        // As we do the genotype, we also compute the likelihood. Holds
        // likelihood log 10. Starts out at "completely wrong".
        double gen_likelihood = -1 * INFINITY;

        // Minimum allele depth of called alleles
        double min_site_support = 0;
        
        // This is where we'll put the genotype. We only actually add it to the
        // Locus if we are confident enough to actually call.
        Genotype genotype;
        
        // We're going to make some really bad calls at low depth. We can
        // pull them out with a depth filter, but for now just elide them.
        if(total(site_support) >= total(baseline_support) * minFractionForCall) {
            // We have enough to emit a call here.
            
            // If best and second best are close enough to be het, we call het.
            // Otherwise, we call hom best.
            
            // We decide closeness differently depending on whether best is ref or not.
            // In practice, we use this to slightly penalize homozygous ref calls
            // (by setting maxRefHetBias higher than maxHetBias) and rather make a less
            // supported alt call instead.  This boost max sensitivity, and because
            // everything is homozygous ref by default in VCF, any downstream filters
            // will effectively reset these calls back to homozygous ref. 
            double bias_limit = (best_allele == 0) ? maxRefHetBias : maxHetBias;
            
#ifdef debug
            cerr << best_allele << ", " << best_support << " and "
                << second_best_allele << ", " << second_best_support << endl;
            
            cerr << bias_limit * bias_multiple * total(second_best_support) << " vs "
                << total(best_support) << endl;
                
            cerr << total(second_best_support) << " vs " << minTotalSupportForCall << endl;
#endif
            
            if(second_best_allele != -1 &&
                bias_limit * bias_multiple * total(second_best_support) >= total(best_support) &&
                total(best_support) >= minTotalSupportForCall &&
                total(second_best_support) >= minTotalSupportForCall) {
                // There's a second best allele, and it's not too biased to
                // call, and both alleles exceed the minimum to call them
                // present.
                
                // Say both are present
                genotype.add_allele(best_allele);
                genotype.add_allele(second_best_allele);
                
                // Compute the likelihood for a best/second best het
                // Quick quality: combine likelihood and depth, using poisson for latter
                // TODO: revize which depth (cur: avg) / likelihood (cur: min) pair to use
                gen_likelihood = ln_to_log10(poisson_prob_ln(total(best_support), 0.5 * total(baseline_support))) +
                    ln_to_log10(poisson_prob_ln(total(second_best_support), 0.5 * total(baseline_support)));
                gen_likelihood += min_likelihoods.at(best_allele) + min_likelihoods.at(second_best_allele);
                
                // Save the likelihood in the Genotype
                genotype.set_likelihood(log10_to_ln(gen_likelihood));
                
                // Get minimum support for filter (not assuming it's second_best just to be sure)
                min_site_support = min(total(second_best_support), total(best_support));
                
                // Make the call
                *locus.add_genotype() = genotype;
                
            } else if(total(best_support) >= minTotalSupportForCall) {
                // The second best allele isn't present or isn't good enough,
                // but the best allele has enough coverage that we can just call
                // two of it.
                
                // Say the best is present twice
                genotype.add_allele(best_allele);
                genotype.add_allele(best_allele);
                
                // Compute the likelihood for hom best allele
                gen_likelihood = ln_to_log10(poisson_prob_ln(total(best_support), total(baseline_support)));
                gen_likelihood += min_likelihoods.at(best_allele);

                // Save the likelihood in the Genotype
                genotype.set_likelihood(log10_to_ln(gen_likelihood));

                // Get minimum support for filter
                min_site_support = total(best_support);
                
                // Make the call
                *locus.add_genotype() = genotype;

            } else {
                // We can't really call this as anything.
                
                // Don't add the genotype to the locus
            }
        } else {
            // Depth too low. Say we have no idea.
            // TODO: elide variant?
            
            // Don't add the genotype to the locus
        }
        
        // Find the total support for the Locus across all alleles
        Support locus_support;
        for (auto& s : supports) {
            // Sum up all the Supports form all alleles (even the non-best/second-best).
            locus_support += s;
        }
        // Save support
        *locus.mutable_overall_support() = locus_support;
        
        auto emit_variant = [&](const Locus& locus) {
        
            // Since the variable part of the site is after the first anchoring node, where does it start?
            // TODO: we calculate this twice...
            size_t variation_start = index.by_id.at(site->start().node_id()).first
                                     + augmented.graph.get_node(site->start().node_id())->sequence().size();
<<<<<<< HEAD
        
            // Make a Variant
            vcflib::Variant variant;
            variant.sequenceName = contigName;
            variant.setVariantCallFile(vcf);
            variant.quality = 0;
            variant.position = variation_start + 1 + variantOffset;
            
            // Set the ID based on the IDs of the involved nodes. Note that the best
            // allele may have no nodes (because it's a pure edge)
            variant.id = id_lists.at(best_allele);
            if(second_best_allele != -1 && !id_lists.at(second_best_allele).empty()) {
                // Add the second best allele's nodes in.
                variant.id += "-" + id_lists.at(second_best_allele);
            }
            
            
            if(sequences.at(0).empty() ||
                (best_allele != -1 && sequences.at(best_allele).empty()) ||
                (second_best_allele != -1 && sequences.at(second_best_allele).empty())) {
                
                // Fix up the case where we have an empty allele.
                
                // We need to grab the character before the variable part of the
                // site in the reference.
                assert(variation_start > 0);
                string extra_base = char_to_string(index.sequence.at(variation_start - 1));
                
                for(auto& seq : sequences) {
                    // Stick it on the front of all the allele sequences
                    seq = extra_base + seq;
                }
                
                // Budge the variant left
                variant.position--;
            }
            
            // Add the ref allele to the variant
            create_ref_allele(variant, sequences.front());
            
            // Add the best allele
            assert(best_allele != -1);
            int best_alt = add_alt_allele(variant, sequences.at(best_allele));
            
            int second_best_alt = (second_best_allele == -1) ? -1 : add_alt_allele(variant, sequences.at(second_best_allele));
            
            
            // Say we're going to spit out the genotype for this sample.        
            variant.format.push_back("GT");
            auto& genotype_vector = variant.samples[sampleName]["GT"];

            if (locus.genotype_size() > 0) {
                // We actually made a call. Emit the first genotype, which is the call.
                
                // We need to rewrite the allele numbers to alt numbers, since
                // we aren't keeping all the alleles in the VCF, so we can't use
                // the natural conversion of Genotype to VCF genotype string.
                
                // Emit parts into this stream
                stringstream stream;
                for (size_t i = 0; i < genotype.allele_size(); i++) {
                    // For each allele called as present in the genotype
                    
                    // Convert from allele number to alt number
                    if (genotype.allele(i) == best_allele) {
                        stream << best_alt;
                    } else if (genotype.allele(i) == second_best_allele) {
                        stream << second_best_alt;
                    } else {
                        throw runtime_error("Allele " + to_string(genotype.allele(i)) +
                            " is not best or second-best and has no alt");
                    }
                    
                    if (i + 1 != genotype.allele_size()) {
                        // Write a separator after all but the last one
                        stream << (genotype.is_phased() ? '|' : '/');
                    }
                }
                
                // Save the finished genotype
                genotype_vector.push_back(stream.str());              
            } else {
                // Say there's no call here
                genotype_vector.push_back("./.");
            }
            
            // Now fill in all the other variant info/format stuff

            if((best_allele != 0 && is_ref.at(best_allele)) || 
                (second_best_allele != 0 && second_best_allele != -1 && is_ref.at(second_best_allele))) {
                // Flag the variant as reference if either of its two best alleles
                // is known but not the primary path. Don't put in a false entry if
                // it isn't known, because vcflib will spit out the flag anyway...
                variant.infoFlags["XREF"] = true;
            }
            
            // Add depth for the variant and the samples
            Support total_support = ref_support;
            if(best_allele != 0) {
                // Add in the depth from the best allele, which is not already counted
                total_support += best_support;
            }
            if(second_best_allele != -1 && second_best_allele != 0) {
                // Add in the depth from the second allele
                total_support += second_best_support;
            }
            string depth_string = to_string((int64_t)round(total(total_support)));
            variant.format.push_back("DP");
            variant.samples[sampleName]["DP"].push_back(depth_string);
            variant.info["DP"].push_back(depth_string); // We only have one sample, so variant depth = sample depth
            
            // Also allelic depths
            variant.format.push_back("AD");
            variant.samples[sampleName]["AD"].push_back(to_string((int64_t)round(total(ref_support))));
            // And strand biases
            variant.format.push_back("SB");
            variant.samples[sampleName]["SB"].push_back(to_string((int64_t)round(ref_support.forward())));
            variant.samples[sampleName]["SB"].push_back(to_string((int64_t)round(ref_support.reverse())));
            // Also allelic likelihoods (from minimum values found on their paths)
            variant.format.push_back("AL");
            variant.samples[sampleName]["AL"].push_back(to_string_ss(min_likelihoods.at(0)));
            if(best_allele != 0) {
                // If our best allele isn't ref, it comes next.
                variant.samples[sampleName]["AD"].push_back(to_string((int64_t)round(total(best_support))));
                variant.samples[sampleName]["SB"].push_back(to_string((int64_t)round(best_support.forward())));
                variant.samples[sampleName]["SB"].push_back(to_string((int64_t)round(best_support.reverse())));
                variant.samples[sampleName]["AL"].push_back(to_string_ss(min_likelihoods.at(best_allele)));
            }
            if(second_best_allele != -1 && second_best_allele != 0) {
                // If our second best allele is real and not ref, it comes next.
                variant.samples[sampleName]["AD"].push_back(to_string((int64_t)round(total(second_best_support))));
                variant.samples[sampleName]["SB"].push_back(to_string((int64_t)round(second_best_support.forward())));
                variant.samples[sampleName]["SB"].push_back(to_string((int64_t)round(second_best_support.reverse())));
                variant.samples[sampleName]["AL"].push_back(to_string_ss(min_likelihoods.at(second_best_allele)));
            }
            
            // And total alt allele depth for the alt alleles
            Support alt_support; // Defaults to 0
            if(best_allele != 0) {
                alt_support += best_support;
            }
            if(second_best_allele != -1 && second_best_allele != 0) {
                alt_support += second_best_support;
            }
            variant.format.push_back("XAAD");
            variant.samples[sampleName]["XAAD"].push_back(to_string((int64_t)round(total(alt_support))));

            // Copy over the quality value
            variant.quality = -10. * log10(1. - pow(10, gen_likelihood));

            // Apply Min Allele Depth cutoff and store result in Filter column
            variant.filter = min_site_support >= min_mad_for_filter ? "PASS" : "FAIL";
            
            if(can_write_alleles(variant)) {
                // No need to check for collisions because we assume sites are correctly found.
                
                // Output the created VCF variant.
                cout << variant << endl;
            } else {
                if (verbose) {
                    cerr << "Variant is too large" << endl;
                }
                // TODO: account for the 1 base we added extra if it was a pure
                // insert.
                basesLost += sequences.at(best_allele).size();
            }
            
        };
        
        if (convert_to_vcf) {
            // We want to emit VCF
            if(index.by_id.count(site->start().node_id()) && index.by_id.count(site->end().node_id())) {
                // And this site is on the primery path
                
                // Emit the variant for this Locus
                emit_variant(locus);
            }
            // Otherwise discard it as off-path
            // TODO: update bases lost
        } else {
            // Emit the locus itself
            locus_buffer.push_back(locus);
            stream::write_buffered(cout, locus_buffer, locus_buffer_size);
=======
        
            // Make a Variant
            vcflib::Variant variant;
            variant.sequenceName = contigName;
            variant.setVariantCallFile(vcf);
            variant.quality = 0;
            variant.position = variation_start + 1 + variantOffset;
            
            // Set the ID based on the IDs of the involved nodes. Note that the best
            // allele may have no nodes (because it's a pure edge)
            variant.id = id_lists.at(best_allele);
            if(second_best_allele != -1 && !id_lists.at(second_best_allele).empty()) {
                // Add the second best allele's nodes in.
                variant.id += "-" + id_lists.at(second_best_allele);
            }
            
            
            if(sequences.at(0).empty() ||
                (best_allele != -1 && sequences.at(best_allele).empty()) ||
                (second_best_allele != -1 && sequences.at(second_best_allele).empty())) {
                
                // Fix up the case where we have an empty allele.
                
                // We need to grab the character before the variable part of the
                // site in the reference.
                assert(variation_start > 0);
                string extra_base = char_to_string(index.sequence.at(variation_start - 1));
                
                for(auto& seq : sequences) {
                    // Stick it on the front of all the allele sequences
                    seq = extra_base + seq;
                }
                
                // Budge the variant left
                variant.position--;
            }
            
            // Add the ref allele to the variant
            create_ref_allele(variant, sequences.front());
            
            // Add the best allele
            assert(best_allele != -1);
            int best_alt = add_alt_allele(variant, sequences.at(best_allele));
            
            int second_best_alt = (second_best_allele == -1) ? -1 : add_alt_allele(variant, sequences.at(second_best_allele));
            
            
            // Say we're going to spit out the genotype for this sample.        
            variant.format.push_back("GT");
            auto& genotype_vector = variant.samples[sampleName]["GT"];

            if (locus.genotype_size() > 0) {
                // We actually made a call. Emit the first genotype, which is the call.
                
                // We need to rewrite the allele numbers to alt numbers, since
                // we aren't keeping all the alleles in the VCF, so we can't use
                // the natural conversion of Genotype to VCF genotype string.
                
                // Emit parts into this stream
                stringstream stream;
                for (size_t i = 0; i < genotype.allele_size(); i++) {
                    // For each allele called as present in the genotype
                    
                    // Convert from allele number to alt number
                    if (genotype.allele(i) == best_allele) {
                        stream << best_alt;
                    } else if (genotype.allele(i) == second_best_allele) {
                        stream << second_best_alt;
                    } else {
                        throw runtime_error("Allele " + to_string(genotype.allele(i)) +
                            " is not best or second-best and has no alt");
                    }
                    
                    if (i + 1 != genotype.allele_size()) {
                        // Write a separator after all but the last one
                        stream << (genotype.is_phased() ? '|' : '/');
                    }
                }
                
                // Save the finished genotype
                genotype_vector.push_back(stream.str());              
            } else {
                // Say there's no call here
                genotype_vector.push_back("./.");
            }
            
            // Now fill in all the other variant info/format stuff

            if((best_allele != 0 && is_ref.at(best_allele)) || 
                (second_best_allele != 0 && second_best_allele != -1 && is_ref.at(second_best_allele))) {
                // Flag the variant as reference if either of its two best alleles
                // is known but not the primary path. Don't put in a false entry if
                // it isn't known, because vcflib will spit out the flag anyway...
                variant.infoFlags["XREF"] = true;
            }
            
            // Add depth for the variant and the samples
            Support total_support = ref_support;
            if(best_allele != 0) {
                // Add in the depth from the best allele, which is not already counted
                total_support += best_support;
            }
            if(second_best_allele != -1 && second_best_allele != 0) {
                // Add in the depth from the second allele
                total_support += second_best_support;
            }
            string depth_string = to_string((int64_t)round(total(total_support)));
            variant.format.push_back("DP");
            variant.samples[sampleName]["DP"].push_back(depth_string);
            variant.info["DP"].push_back(depth_string); // We only have one sample, so variant depth = sample depth
            
            // Also allelic depths
            variant.format.push_back("AD");
            variant.samples[sampleName]["AD"].push_back(to_string((int64_t)round(total(ref_support))));
            // And strand biases
            variant.format.push_back("SB");
            variant.samples[sampleName]["SB"].push_back(to_string((int64_t)round(ref_support.forward())));
            variant.samples[sampleName]["SB"].push_back(to_string((int64_t)round(ref_support.reverse())));
            // Also allelic likelihoods (from minimum values found on their paths)
            variant.format.push_back("AL");
            variant.samples[sampleName]["AL"].push_back(to_string_ss(min_likelihoods.at(0)));
            if(best_allele != 0) {
                // If our best allele isn't ref, it comes next.
                variant.samples[sampleName]["AD"].push_back(to_string((int64_t)round(total(best_support))));
                variant.samples[sampleName]["SB"].push_back(to_string((int64_t)round(best_support.forward())));
                variant.samples[sampleName]["SB"].push_back(to_string((int64_t)round(best_support.reverse())));
                variant.samples[sampleName]["AL"].push_back(to_string_ss(min_likelihoods.at(best_allele)));
            }
            if(second_best_allele != -1 && second_best_allele != 0) {
                // If our second best allele is real and not ref, it comes next.
                variant.samples[sampleName]["AD"].push_back(to_string((int64_t)round(total(second_best_support))));
                variant.samples[sampleName]["SB"].push_back(to_string((int64_t)round(second_best_support.forward())));
                variant.samples[sampleName]["SB"].push_back(to_string((int64_t)round(second_best_support.reverse())));
                variant.samples[sampleName]["AL"].push_back(to_string_ss(min_likelihoods.at(second_best_allele)));
            }
            
            // And total alt allele depth for the alt alleles
            Support alt_support; // Defaults to 0
            if(best_allele != 0) {
                alt_support += best_support;
            }
            if(second_best_allele != -1 && second_best_allele != 0) {
                alt_support += second_best_support;
            }
            variant.format.push_back("XAAD");
            variant.samples[sampleName]["XAAD"].push_back(to_string((int64_t)round(total(alt_support))));

            // Copy over the quality value
            variant.quality = -10. * log10(1. - pow(10, gen_likelihood));

            // Apply Min Allele Depth cutoff and store result in Filter column
            variant.filter = min_site_support >= min_mad_for_filter ? "PASS" : "FAIL";
            
            if(can_write_alleles(variant)) {
                // No need to check for collisions because we assume sites are correctly found.
                
                // Output the created VCF variant.
                cout << variant << endl;
            } else {
                if (verbose) {
                    cerr << "Variant is too large" << endl;
                }
                // TODO: account for the 1 base we added extra if it was a pure
                // insert.
                basesLost += sequences.at(best_allele).size();
            }
            
        };
        
        if (convert_to_vcf) {
            // We want to emit VCF
            if(index.by_id.count(site->start().node_id()) && index.by_id.count(site->end().node_id())) {
                // And this site is on the primery path
                
                // Emit the variant for this Locus
                emit_variant(locus);
            }
            // Otherwise discard it as off-path
            // TODO: update bases lost
        } else {
            // Emit the locus itself
            locus_buffer.push_back(locus);
            stream::write_buffered(cout, locus_buffer, locus_buffer_size);
        }
        
        // We called a site
        called_loci++;
        
        // Mark all the nodes and edges in the site as covered
        auto contents = site_manager.deep_contents(site, augmented.graph, true);
        for (auto* node : contents.first) {
            covered_nodes.insert(node);
        }
        for (auto* edge : contents.second) {
            covered_edges.insert(edge);
        }
    }
    
    if (verbose) {
        cerr << "Called " << called_loci << " loci" << endl;
    }
    
    // OK now we have handled all the real sites. But there are still nodes and
    // edges that we might want to call as present or absent.
    
    if (!convert_to_vcf) {
        
        size_t extra_loci = 0;
        
        augmented.graph.for_each_edge([&](Edge* e) {
            // We want to make calls on all the edges that aren't covered yet
            if (covered_edges.count(e)) {
                // Skip this edge
                return;
            }
            
            // Make a couple of fake Visits
            Visit from_visit;
            from_visit.set_node_id(e->from());
            from_visit.set_backward(e->from_start());
            Visit to_visit;
            to_visit.set_node_id(e->to());
            to_visit.set_backward(e->to_end());
            
            // Make a Locus for the edge
            Locus locus;
            
            // Give it an allele
            Path* path = locus.add_allele();
            
            // Fill in 
            *path->add_mapping() = to_mapping(from_visit, augmented.graph);
            *path->add_mapping() = to_mapping(to_visit, augmented.graph);
            
            // Set the support
            *locus.add_support() = augmented.edge_supports[e];
            *locus.mutable_overall_support() = augmented.edge_supports[e];
            
            // Decide on the genotype
            Genotype gt;
            
            // TODO: use the coverage bins
            if (total(locus.support(0)) > total(primaryPathAverageSupport) * 0.25) {
                // We're closer to 1 copy than 0 copies
                gt.add_allele(0);
                
                if (total(locus.support(0)) > total(primaryPathAverageSupport) * 0.75) {
                    // We're closer to 2 copies than 1 copy
                    gt.add_allele(0);
                }
            }
            // Save the genotype with 0, 1, or 2 copies.
            *locus.add_genotype() = gt;
            
            // Send out the locus
            locus_buffer.push_back(locus);
            stream::write_buffered(cout, locus_buffer, locus_buffer_size);
            
            extra_loci++;
            
        });
        
        // TODO: look at average node coverages and do node loci (in case any nodes have no edges?)
    
        // Flush the buffer of Locus objects we have to write
        stream::write_buffered(cout, locus_buffer, 0);
        
        if (verbose) {
            cerr << "Called " << extra_loci << " extra loci with copy number estimates" << endl;
>>>>>>> ed01a1a1
        }
        
    }
    
    if (!convert_to_vcf) {
        // Flush the buffer of Locus objects we have to write
        stream::write_buffered(cout, locus_buffer, locus_buffer_size);
    }
    
    // Announce how much we can't show.
    if (verbose) {
        cerr << "Had to drop " << basesLost << " bp of unrepresentable variation." << endl;
    }
}

bool Call2Vcf::is_reference(const SnarlTraversal& trav, AugmentedGraph& augmented, const PathIndex& primary_path) {
    
    // Keep track of the previous NodeSide
    NodeSide previous;
    
    // We'll call this function with each visit in turn.
    // If it ever returns false, the whole thing is nonreference.
    auto experience_visit = [&](const Visit& visit) {
        // TODO: handle nested sites
        assert(visit.node_id());
        
        if (previous.node != 0) {
            // Consider the edge from the previous visit
            Edge* edge = augmented.graph.get_edge(previous, to_left_side(visit));
            
            if (augmented.edge_calls.at(edge) != CALL_REFERENCE) {
                // Found a novel edge!
                return false;
            }
        }
        
        if (augmented.node_calls.at(augmented.graph.get_node(visit.node_id())) != CALL_REFERENCE) {
            // This node itself is novel
            return false;
        }
        
        // Remember we want an edge from this visit when we look at the next
        // one.
        previous = to_right_side(visit);
        
        // This visit is known.
        return true;
    };
    
    // Make sure we visit a ref start node
    if (!experience_visit(trav.snarl().start())) {
        return false;
    }
    
    // Then all the internal nodes
    for (size_t i = 0; i < trav.visits_size(); i++) {
        if (!experience_visit(trav.visits(i))) {
            return false;
        }
    }
    
    // And finally the end node
    if (!experience_visit(trav.snarl().end())) {
        return false;
    }
    
    // And if we make it through it's a reference traversal.
    return true;
        
}

}<|MERGE_RESOLUTION|>--- conflicted
+++ resolved
@@ -19,10 +19,7 @@
 #include "path_index.hpp"
 #include "caller.hpp"
 #include "stream.hpp"
-<<<<<<< HEAD
-=======
 #include "nested_traversal_finder.hpp"
->>>>>>> ed01a1a1
 
 //#define debug
 
@@ -415,17 +412,10 @@
                 // With no children, site may still be huge, but it doesn't
                 // matter because there's nothing to nest in it, so we can
                 // genotype it just fine.
-<<<<<<< HEAD
                 
                 // With children, it's practical to just include the child
                 // genotypes in the site genotype.
                 
-=======
-                
-                // With children, it's practical to just include the child
-                // genotypes in the site genotype.
-                
->>>>>>> ed01a1a1
                 if(ref_end > ref_start + max_ref_length) {
                     // This site is big but we left it anyway.
                     if (verbose) {
@@ -480,11 +470,6 @@
     // Now start looking for traversals of the sites
     RepresentativeTraversalFinder traversal_finder(augmented, site_manager, index, maxDepth, max_bubble_paths);
     
-<<<<<<< HEAD
-    // When we genotype the sites into Locus objects, we will use this buffer for outputting them.
-    vector<Locus> locus_buffer;
-    
-=======
     // We're going to remember what nodes and edges are covered by sites, so we
     // will know which nodes/edges aren't in any sites and may need generic
     // presence/absence calls.
@@ -497,7 +482,6 @@
     // How many sites result in output?
     size_t called_loci = 0;
     
->>>>>>> ed01a1a1
     for(const Snarl* site : sites) {
         // For every site, we're going to make a variant
         
@@ -512,12 +496,6 @@
         // And keep around a vector of is_reference statuses for all the alleles
         vector<bool> is_ref;
         
-<<<<<<< HEAD
-        // We turn them all back into NodeTraversal vectors
-        vector<pair<vector<NodeTraversal>, bool>> ordered_paths;
-        
-=======
->>>>>>> ed01a1a1
         for (auto& traversal : traversals) {
             // Convert each traversal to a path
             Path* path = locus.add_allele();
@@ -533,41 +511,6 @@
             
             // Save the traversal's reference status
             is_ref.push_back(is_reference(traversal, augmented, index));
-<<<<<<< HEAD
-            
-            // TODO: Also, save the data the old way that powers the VCF output
-            // currently
-            
-            // Make each traversal into a vector of NodeTraversals
-            vector<NodeTraversal> traversal_vector;
-            // Start at the start of the site
-            traversal_vector.push_back(to_node_traversal(site->start(), augmented.graph));
-            for (size_t i = 0; i < traversal.visits_size(); i++) {
-                // Then visit each node in turn
-                traversal_vector.push_back(to_node_traversal(traversal.visits(i), augmented.graph));
-            }
-            // Finish up with the site's end
-            traversal_vector.push_back(to_node_traversal(site->end(), augmented.graph));
-            
-            if (index.by_id.count(site->start().node_id()) && index.by_id.count(site->end().node_id())) {
-                // This site is on the primary path
-                if (index.by_id.at(site->start().node_id()).first > index.by_id.at(site->end().node_id()).first) {
-                    // This site is backward relative to the primary path.
-                    
-                    // Turn the traversal around to primary path orientation.
-                    reverse(traversal_vector.begin(), traversal_vector.end());
-                    for (auto& trav : traversal_vector) {
-                        // Flip every traversal in it
-                        trav = trav.reverse();
-                    }
-                }
-            }
-            
-            // Put it in the list, with an annotation saying whether it's a
-            // previously-known traversal or not.
-            ordered_paths.push_back(make_pair(traversal_vector, is_ref.back()));
-=======
->>>>>>> ed01a1a1
         }
         
         // Collect sequences for all the paths
@@ -878,7 +821,6 @@
             // TODO: we calculate this twice...
             size_t variation_start = index.by_id.at(site->start().node_id()).first
                                      + augmented.graph.get_node(site->start().node_id())->sequence().size();
-<<<<<<< HEAD
         
             // Make a Variant
             vcflib::Variant variant;
@@ -1062,190 +1004,6 @@
             // Emit the locus itself
             locus_buffer.push_back(locus);
             stream::write_buffered(cout, locus_buffer, locus_buffer_size);
-=======
-        
-            // Make a Variant
-            vcflib::Variant variant;
-            variant.sequenceName = contigName;
-            variant.setVariantCallFile(vcf);
-            variant.quality = 0;
-            variant.position = variation_start + 1 + variantOffset;
-            
-            // Set the ID based on the IDs of the involved nodes. Note that the best
-            // allele may have no nodes (because it's a pure edge)
-            variant.id = id_lists.at(best_allele);
-            if(second_best_allele != -1 && !id_lists.at(second_best_allele).empty()) {
-                // Add the second best allele's nodes in.
-                variant.id += "-" + id_lists.at(second_best_allele);
-            }
-            
-            
-            if(sequences.at(0).empty() ||
-                (best_allele != -1 && sequences.at(best_allele).empty()) ||
-                (second_best_allele != -1 && sequences.at(second_best_allele).empty())) {
-                
-                // Fix up the case where we have an empty allele.
-                
-                // We need to grab the character before the variable part of the
-                // site in the reference.
-                assert(variation_start > 0);
-                string extra_base = char_to_string(index.sequence.at(variation_start - 1));
-                
-                for(auto& seq : sequences) {
-                    // Stick it on the front of all the allele sequences
-                    seq = extra_base + seq;
-                }
-                
-                // Budge the variant left
-                variant.position--;
-            }
-            
-            // Add the ref allele to the variant
-            create_ref_allele(variant, sequences.front());
-            
-            // Add the best allele
-            assert(best_allele != -1);
-            int best_alt = add_alt_allele(variant, sequences.at(best_allele));
-            
-            int second_best_alt = (second_best_allele == -1) ? -1 : add_alt_allele(variant, sequences.at(second_best_allele));
-            
-            
-            // Say we're going to spit out the genotype for this sample.        
-            variant.format.push_back("GT");
-            auto& genotype_vector = variant.samples[sampleName]["GT"];
-
-            if (locus.genotype_size() > 0) {
-                // We actually made a call. Emit the first genotype, which is the call.
-                
-                // We need to rewrite the allele numbers to alt numbers, since
-                // we aren't keeping all the alleles in the VCF, so we can't use
-                // the natural conversion of Genotype to VCF genotype string.
-                
-                // Emit parts into this stream
-                stringstream stream;
-                for (size_t i = 0; i < genotype.allele_size(); i++) {
-                    // For each allele called as present in the genotype
-                    
-                    // Convert from allele number to alt number
-                    if (genotype.allele(i) == best_allele) {
-                        stream << best_alt;
-                    } else if (genotype.allele(i) == second_best_allele) {
-                        stream << second_best_alt;
-                    } else {
-                        throw runtime_error("Allele " + to_string(genotype.allele(i)) +
-                            " is not best or second-best and has no alt");
-                    }
-                    
-                    if (i + 1 != genotype.allele_size()) {
-                        // Write a separator after all but the last one
-                        stream << (genotype.is_phased() ? '|' : '/');
-                    }
-                }
-                
-                // Save the finished genotype
-                genotype_vector.push_back(stream.str());              
-            } else {
-                // Say there's no call here
-                genotype_vector.push_back("./.");
-            }
-            
-            // Now fill in all the other variant info/format stuff
-
-            if((best_allele != 0 && is_ref.at(best_allele)) || 
-                (second_best_allele != 0 && second_best_allele != -1 && is_ref.at(second_best_allele))) {
-                // Flag the variant as reference if either of its two best alleles
-                // is known but not the primary path. Don't put in a false entry if
-                // it isn't known, because vcflib will spit out the flag anyway...
-                variant.infoFlags["XREF"] = true;
-            }
-            
-            // Add depth for the variant and the samples
-            Support total_support = ref_support;
-            if(best_allele != 0) {
-                // Add in the depth from the best allele, which is not already counted
-                total_support += best_support;
-            }
-            if(second_best_allele != -1 && second_best_allele != 0) {
-                // Add in the depth from the second allele
-                total_support += second_best_support;
-            }
-            string depth_string = to_string((int64_t)round(total(total_support)));
-            variant.format.push_back("DP");
-            variant.samples[sampleName]["DP"].push_back(depth_string);
-            variant.info["DP"].push_back(depth_string); // We only have one sample, so variant depth = sample depth
-            
-            // Also allelic depths
-            variant.format.push_back("AD");
-            variant.samples[sampleName]["AD"].push_back(to_string((int64_t)round(total(ref_support))));
-            // And strand biases
-            variant.format.push_back("SB");
-            variant.samples[sampleName]["SB"].push_back(to_string((int64_t)round(ref_support.forward())));
-            variant.samples[sampleName]["SB"].push_back(to_string((int64_t)round(ref_support.reverse())));
-            // Also allelic likelihoods (from minimum values found on their paths)
-            variant.format.push_back("AL");
-            variant.samples[sampleName]["AL"].push_back(to_string_ss(min_likelihoods.at(0)));
-            if(best_allele != 0) {
-                // If our best allele isn't ref, it comes next.
-                variant.samples[sampleName]["AD"].push_back(to_string((int64_t)round(total(best_support))));
-                variant.samples[sampleName]["SB"].push_back(to_string((int64_t)round(best_support.forward())));
-                variant.samples[sampleName]["SB"].push_back(to_string((int64_t)round(best_support.reverse())));
-                variant.samples[sampleName]["AL"].push_back(to_string_ss(min_likelihoods.at(best_allele)));
-            }
-            if(second_best_allele != -1 && second_best_allele != 0) {
-                // If our second best allele is real and not ref, it comes next.
-                variant.samples[sampleName]["AD"].push_back(to_string((int64_t)round(total(second_best_support))));
-                variant.samples[sampleName]["SB"].push_back(to_string((int64_t)round(second_best_support.forward())));
-                variant.samples[sampleName]["SB"].push_back(to_string((int64_t)round(second_best_support.reverse())));
-                variant.samples[sampleName]["AL"].push_back(to_string_ss(min_likelihoods.at(second_best_allele)));
-            }
-            
-            // And total alt allele depth for the alt alleles
-            Support alt_support; // Defaults to 0
-            if(best_allele != 0) {
-                alt_support += best_support;
-            }
-            if(second_best_allele != -1 && second_best_allele != 0) {
-                alt_support += second_best_support;
-            }
-            variant.format.push_back("XAAD");
-            variant.samples[sampleName]["XAAD"].push_back(to_string((int64_t)round(total(alt_support))));
-
-            // Copy over the quality value
-            variant.quality = -10. * log10(1. - pow(10, gen_likelihood));
-
-            // Apply Min Allele Depth cutoff and store result in Filter column
-            variant.filter = min_site_support >= min_mad_for_filter ? "PASS" : "FAIL";
-            
-            if(can_write_alleles(variant)) {
-                // No need to check for collisions because we assume sites are correctly found.
-                
-                // Output the created VCF variant.
-                cout << variant << endl;
-            } else {
-                if (verbose) {
-                    cerr << "Variant is too large" << endl;
-                }
-                // TODO: account for the 1 base we added extra if it was a pure
-                // insert.
-                basesLost += sequences.at(best_allele).size();
-            }
-            
-        };
-        
-        if (convert_to_vcf) {
-            // We want to emit VCF
-            if(index.by_id.count(site->start().node_id()) && index.by_id.count(site->end().node_id())) {
-                // And this site is on the primery path
-                
-                // Emit the variant for this Locus
-                emit_variant(locus);
-            }
-            // Otherwise discard it as off-path
-            // TODO: update bases lost
-        } else {
-            // Emit the locus itself
-            locus_buffer.push_back(locus);
-            stream::write_buffered(cout, locus_buffer, locus_buffer_size);
         }
         
         // We called a site
@@ -1332,14 +1090,8 @@
         
         if (verbose) {
             cerr << "Called " << extra_loci << " extra loci with copy number estimates" << endl;
->>>>>>> ed01a1a1
-        }
-        
-    }
-    
-    if (!convert_to_vcf) {
-        // Flush the buffer of Locus objects we have to write
-        stream::write_buffered(cout, locus_buffer, locus_buffer_size);
+        }
+        
     }
     
     // Announce how much we can't show.
