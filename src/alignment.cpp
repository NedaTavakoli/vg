#include "alignment.hpp"
#include "stream.hpp"

#include <regex>

namespace vg {

int hts_for_each(string& filename, function<void(Alignment&)> lambda) {

    samFile *in = hts_open(filename.c_str(), "r");
    if (in == NULL) return 0;
    bam_hdr_t *hdr = sam_hdr_read(in);
    map<string, string> rg_sample;
    parse_rg_sample_map(hdr->text, rg_sample);
    bam1_t *b = bam_init1();
    while (sam_read1(in, hdr, b) >= 0) {
        Alignment a = bam_to_alignment(b, rg_sample);
        lambda(a);
    }
    bam_destroy1(b);
    bam_hdr_destroy(hdr);
    hts_close(in);
    return 1;

}

int hts_for_each_parallel(string& filename, function<void(Alignment&)> lambda) {

    samFile *in = hts_open(filename.c_str(), "r");
    if (in == NULL) return 0;
    bam_hdr_t *hdr = sam_hdr_read(in);
    map<string, string> rg_sample;
    parse_rg_sample_map(hdr->text, rg_sample);

    int thread_count = get_thread_count();
    vector<bam1_t*> bs; bs.resize(thread_count);
    for (auto& b : bs) {
        b = bam_init1();
    }

    bool more_data = true;
#pragma omp parallel shared(in, hdr, more_data, rg_sample)
    {
        int tid = omp_get_thread_num();
        while (more_data) {
            bam1_t* b = bs[tid];
#pragma omp critical (hts_input)
            if (more_data) {
                more_data = sam_read1(in, hdr, b) >= 0;
            }
            if (more_data) {
                Alignment a = bam_to_alignment(b, rg_sample);
                lambda(a);
            }
        }
    }

    for (auto& b : bs) bam_destroy1(b);
    bam_hdr_destroy(hdr);
    hts_close(in);
    return 1;

}

bam_hdr_t* hts_file_header(string& filename, string& header) {
    samFile *in = hts_open(filename.c_str(), "r");
    if (in == NULL) {
        cerr << "[vg::alignment] could not open " << filename << endl;
        exit(1);
    }
    bam_hdr_t *hdr = sam_hdr_read(in);
    header = hdr->text;
    bam_hdr_destroy(hdr);
    hts_close(in);
    return hdr;
}

bam_hdr_t* hts_string_header(string& header,
                             map<string, int64_t>& path_length,
                             map<string, string>& rg_sample) {
    stringstream hdr;
    hdr << "@HD\tVN:1.5\tSO:unknown\n";
    for (auto& p : path_length) {
        hdr << "@SQ\tSN:" << p.first << "\t" << "LN:" << p.second << "\n";
    }
    for (auto& s : rg_sample) {
        hdr << "@RG\tID:" << s.first << "\t" << "SM:" << s.second << "\n";
    }
    hdr << "@PG\tID:0\tPN:vg\n";
    header = hdr.str();
    string sam = "data:," + header;
    samFile *in = sam_open(sam.c_str(), "r");
    bam_hdr_t *h = sam_hdr_read(in);
    sam_close(in);
    return h;
}

bool get_next_alignment_from_fastq(gzFile fp, char* buffer, size_t len, Alignment& alignment) {

    alignment.Clear();
    bool is_fasta = false;
    // handle name
    if (0!=gzgets(fp,buffer,len)) {
        buffer[strlen(buffer)-1] = '\0';
        string name = buffer;
        if (name[0] == '@') {
            is_fasta = false;
        } else if (name[0] = '>') {
            is_fasta = true;
        } else {
            throw runtime_error("Found unexpected delimiter " + name.substr(0,1) + " in fastq/fasta input");
        }
        name = name.substr(1); // trim off leading @
        // keep trailing /1 /2
        alignment.set_name(name);
    } else { return false; }
    // handle sequence
    if (0!=gzgets(fp,buffer,len)) {
        buffer[strlen(buffer)-1] = '\0';
        alignment.set_sequence(buffer);
    } else {
        cerr << "[vg::alignment.cpp] error: incomplete fastq record" << endl; exit(1);
    }
    // handle "+" sep
    if (!is_fasta) {
        if (0!=gzgets(fp,buffer,len)) {
        } else {
            cerr << "[vg::alignment.cpp] error: incomplete fastq record" << endl; exit(1);
        }
        // handle quality
        if (0!=gzgets(fp,buffer,len)) {
            buffer[strlen(buffer)-1] = '\0';
            string quality = string_quality_char_to_short(buffer);
            //cerr << string_quality_short_to_char(quality) << endl;
            alignment.set_quality(quality);
        } else {
            cerr << "[vg::alignment.cpp] error: incomplete fastq record" << endl; exit(1);
        }
    }

    return true;

}

bool get_next_interleaved_alignment_pair_from_fastq(gzFile fp, char* buffer, size_t len, Alignment& mate1, Alignment& mate2) {
    return get_next_alignment_from_fastq(fp, buffer, len, mate1) && get_next_alignment_from_fastq(fp, buffer, len, mate2);
}

bool get_next_alignment_pair_from_fastqs(gzFile fp1, gzFile fp2, char* buffer, size_t len, Alignment& mate1, Alignment& mate2) {
    return get_next_alignment_from_fastq(fp1, buffer, len, mate1) && get_next_alignment_from_fastq(fp2, buffer, len, mate2);
}

<<<<<<< HEAD

size_t fastq_unpaired_for_each_parallel(const string& filename, function<void(Alignment&)> lambda) {
    gzFile fp = (filename != "-") ? gzopen(filename.c_str(), "r") : gzdopen(fileno(stdin), "r");
    if (!fp) {
        cerr << "[vg::alignment.cpp] couldn't open " << filename << endl; exit(1);
    }
    size_t len = 2 << 22; // 4M
=======
size_t unpaired_for_each_parallel(function<bool(Alignment&)> get_read_if_available, function<void(Alignment&)> lambda) {
    
>>>>>>> 0ee44d80
    size_t nLines = 0;
    vector<Alignment> *batch = nullptr;
    // number of batches currently being processed
    uint64_t batches_outstanding = 0;
#pragma omp parallel default(none) shared(batches_outstanding, batch, nLines, get_read_if_available, lambda)
#pragma omp single
    {
        // max # of such batches to be holding in memory
        const uint64_t max_batches_outstanding = 1 << 9; // 512
        // number of pairs in each batch
        const uint64_t batch_size = 1 << 9; // 512
        
        // alignments to hold the incoming data
        Alignment aln;
        // did we find the end of the file yet?
        bool more_data = true;
        
        while (more_data) {
            // init a new batch
            batch = new std::vector<Alignment>();
            batch->reserve(batch_size);
            
            // load up to the batch-size number of reads
            for (int i = 0; i < batch_size; i++) {
                
                more_data = get_read_if_available(aln);
                
                if (more_data) {
                    batch->emplace_back(std::move(aln));
                    nLines++;
                }
                else {
                    break;
                }
            }
            
            // did we get a batch?
            if (batch->size()) {
                
                // how many batch tasks are outstanding currently, including this one?
                uint64_t current_batches_outstanding;
#pragma omp atomic capture
                current_batches_outstanding = ++batches_outstanding;
                
                if (current_batches_outstanding >= max_batches_outstanding) {
                    // do this batch in the current thread because we've spawned the maximum number of
                    // concurrent batch tasks
                    for (auto& aln : *batch) {
                        lambda(aln);
                    }
                    delete batch;
#pragma omp atomic update
                    batches_outstanding--;
                }
                else {
                    // spawn a new task to take care of this batch
#pragma omp task default(none) firstprivate(batch) shared(batches_outstanding, lambda)
                    {
                        for (auto& aln : *batch) {
                            lambda(aln);
                        }
                        delete batch;
#pragma omp atomic update
                        batches_outstanding--;
                    }
                }
            }
        }
    }
    return nLines;
}

size_t paired_for_each_parallel_after_wait(function<bool(Alignment&, Alignment&)> get_pair_if_available,
                                           function<void(Alignment&, Alignment&)> lambda,
                                           function<bool(void)> single_threaded_until_true) {
    
    
    size_t nLines = 0;
    vector<pair<Alignment, Alignment> > *batch = nullptr;
    // number of batches currently being processed
    uint64_t batches_outstanding = 0;
    
#pragma omp parallel default(none) shared(batches_outstanding, batch, nLines, get_pair_if_available, single_threaded_until_true, lambda)
#pragma omp single
    {
        
        // max # of such batches to be holding in memory
        const uint64_t max_batches_outstanding = 1 << 9; // 512
        // number of pairs in each batch
        const uint64_t batch_size = 1 << 9; // 512
        
        // alignments to hold the incoming data
        Alignment mate1, mate2;
        // did we find the end of the file yet?
        bool more_data = true;
        
        while (more_data) {
            // init a new batch
            batch = new std::vector<pair<Alignment, Alignment>>();
            batch->reserve(batch_size);
            
            // load up to the batch-size number of pairs
            for (int i = 0; i < batch_size; i++) {
                
                more_data = get_pair_if_available(mate1, mate2);
                
                if (more_data) {
                    batch->emplace_back(std::move(mate1), std::move(mate2));
                    nLines++;
                }
                else {
                    break;
                }
            }
            
            // did we get a batch?
            if (batch->size()) {
                // how many batch tasks are outstanding currently, including this one?
                uint64_t current_batches_outstanding;
#pragma omp atomic capture
                current_batches_outstanding = ++batches_outstanding;
                
                if (current_batches_outstanding >= max_batches_outstanding || !single_threaded_until_true()) {
                    // do this batch in the current thread because we've spawned the maximum number of
                    // concurrent batch tasks or because we are directed to work in a single thread
                    for (auto& p : *batch) {
                        lambda(p.first, p.second);
                    }
                    delete batch;
#pragma omp atomic update
                    batches_outstanding--;
                }
                else {
                    // spawn a new task to take care of this batch
#pragma omp task default(none) firstprivate(batch) shared(batches_outstanding, lambda)
                    {
                        for (auto& p : *batch) {
                            lambda(p.first, p.second);
                        }
                        delete batch;
#pragma omp atomic update
                        batches_outstanding--;
                    }
                }
            }
        }
    }
    
    return nLines;
}

size_t fastq_unpaired_for_each_parallel(const string& filename, function<void(Alignment&)> lambda) {
    
    gzFile fp = (filename != "-") ? gzopen(filename.c_str(), "r") : gzdopen(fileno(stdin), "r");
    if (!fp) {
        cerr << "[vg::alignment.cpp] couldn't open " << filename << endl; exit(1);
    }
    
    size_t len = 1 << 18; // 256k
    char* buf = new char[len];
    
    function<bool(Alignment&)> get_read = [&](Alignment& aln) {
        return get_next_alignment_from_fastq(fp, buf, len, aln);;
    };
    
    
    size_t nLines = unpaired_for_each_parallel(get_read, lambda);
    
    delete buf;
    gzclose(fp);
    return nLines;
    
}

size_t fastq_paired_interleaved_for_each_parallel(const string& filename, function<void(Alignment&, Alignment&)> lambda) {
    return fastq_paired_interleaved_for_each_parallel_after_wait(filename, lambda, [](void) {return true;});
}
    
size_t fastq_paired_two_files_for_each_parallel(const string& file1, const string& file2, function<void(Alignment&, Alignment&)> lambda) {
    return fastq_paired_two_files_for_each_parallel_after_wait(file1, file2, lambda, [](void) {return true;});
}
    
size_t fastq_paired_interleaved_for_each_parallel_after_wait(const string& filename,
                                                             function<void(Alignment&, Alignment&)> lambda,
                                                             function<bool(void)> single_threaded_until_true) {
    
    gzFile fp = (filename != "-") ? gzopen(filename.c_str(), "r") : gzdopen(fileno(stdin), "r");
    if (!fp) {
        cerr << "[vg::alignment.cpp] couldn't open " << filename << endl; exit(1);
    }
    
    size_t len = 1 << 18; // 256k
    char* buf = new char[len];
    
    function<bool(Alignment&, Alignment&)> get_pair = [&](Alignment& mate1, Alignment& mate2) {
        return get_next_interleaved_alignment_pair_from_fastq(fp, buf, len, mate1, mate2);
    };
    
    size_t nLines = paired_for_each_parallel_after_wait(get_pair, lambda, single_threaded_until_true);
    
    delete buf;
    gzclose(fp);
    return nLines;
}
    
size_t fastq_paired_two_files_for_each_parallel_after_wait(const string& file1, const string& file2,
                                                           function<void(Alignment&, Alignment&)> lambda,
                                                           function<bool(void)> single_threaded_until_true) {
    
    gzFile fp1 = (file1 != "-") ? gzopen(file1.c_str(), "r") : gzdopen(fileno(stdin), "r");
    if (!fp1) {
        cerr << "[vg::alignment.cpp] couldn't open " << file1 << endl; exit(1);
    }
    gzFile fp2 = (file2 != "-") ? gzopen(file2.c_str(), "r") : gzdopen(fileno(stdin), "r");
    if (!fp2) {
        cerr << "[vg::alignment.cpp] couldn't open " << file2 << endl; exit(1);
    }
    
    size_t len = 1 << 18; // 256k
    char* buf = new char[len];
    
    function<bool(Alignment&, Alignment&)> get_pair = [&](Alignment& mate1, Alignment& mate2) {
        return get_next_alignment_pair_from_fastqs(fp1, fp2, buf, len, mate1, mate2);
    };
    
    size_t nLines = paired_for_each_parallel_after_wait(get_pair, lambda, single_threaded_until_true);
    
    delete buf;
    gzclose(fp1);
    gzclose(fp2);
    return nLines;
}

size_t fastq_unpaired_for_each(const string& filename, function<void(Alignment&)> lambda) {
    gzFile fp = (filename != "-") ? gzopen(filename.c_str(), "r") : gzdopen(fileno(stdin), "r");
    if (!fp) {
        cerr << "[vg::alignment.cpp] couldn't open " << filename << endl; exit(1);
    }
    size_t len = 2 << 22; // 4M
    size_t nLines = 0;
    char *buffer = new char[len];
    Alignment alignment;
    while(get_next_alignment_from_fastq(fp, buffer, len, alignment)) {
        lambda(alignment);
        nLines++;
    }
    gzclose(fp);
    delete buffer;
    return nLines;
}

size_t fastq_paired_interleaved_for_each(const string& filename, function<void(Alignment&, Alignment&)> lambda) {
    gzFile fp = (filename != "-") ? gzopen(filename.c_str(), "r") : gzdopen(fileno(stdin), "r");
    if (!fp) {
        cerr << "[vg::alignment.cpp] couldn't open " << filename << endl; exit(1);
    }
    size_t len = 2 << 18; // 256k
    size_t nLines = 0;
    char *buffer = new char[len];
    Alignment mate1, mate2;
    while(get_next_interleaved_alignment_pair_from_fastq(fp, buffer, len, mate1, mate2)) {
        lambda(mate1, mate2);
        nLines++;
    }
    gzclose(fp);
    delete buffer;
    return nLines;
}

size_t fastq_paired_two_files_for_each(const string& file1, const string& file2, function<void(Alignment&, Alignment&)> lambda) {
    gzFile fp1 = (file1 != "-") ? gzopen(file1.c_str(), "r") : gzdopen(fileno(stdin), "r");
    if (!fp1) {
        cerr << "[vg::alignment.cpp] couldn't open " << file1 << endl; exit(1);
    }
    gzFile fp2 = (file2 != "-") ? gzopen(file2.c_str(), "r") : gzdopen(fileno(stdin), "r");
    if (!fp2) {
        cerr << "[vg::alignment.cpp] couldn't open " << file2 << endl; exit(1);
    }
    size_t len = 2 << 18; // 256k
    size_t nLines = 0;
    char *buffer = new char[len];
    Alignment mate1, mate2;
    while(get_next_alignment_pair_from_fastqs(fp1, fp2, buffer, len, mate1, mate2)) {
        lambda(mate1, mate2);
        nLines++;
    }
    gzclose(fp1);
    gzclose(fp2);
    delete buffer;
    return nLines;

}

void parse_rg_sample_map(char* hts_header, map<string, string>& rg_sample) {
    string header(hts_header);
    vector<string> header_lines = split_delims(header, "\n");

    for (auto& line : header_lines) {

        // get next line from header, skip if empty
        if ( line.empty() ) { continue; }

        // lines of the header look like:
        // "@RG     ID:-    SM:NA11832      CN:BCM  PL:454"
        //                     ^^^^^^^\ is our sample name
        if (line.find("@RG") == 0) {
            vector<string> rg_parts = split_delims(line, "\t ");
            string name;
            string rg_id;
            for (auto& part : rg_parts) {
                size_t colpos = part.find(":");
                if (colpos != string::npos) {
                    string fieldname = part.substr(0, colpos);
                    if (fieldname == "SM") {
                        name = part.substr(colpos+1);
                    } else if (fieldname == "ID") {
                        rg_id = part.substr(colpos+1);
                    }
                }
            }
            if (name.empty()) {
                cerr << "[vg::alignment] Error: could not find 'SM' in @RG line " << endl << line << endl;
                exit(1);
            }
            if (rg_id.empty()) {
                cerr << "[vg::alignment] Error: could not find 'ID' in @RG line " << endl << line << endl;
                exit(1);
            }
            map<string, string>::iterator s = rg_sample.find(rg_id);
            if (s != rg_sample.end()) {
                if (s->second != name) {
                    cerr << "[vg::alignment] Error: multiple samples (SM) map to the same read group (RG)" << endl
                          << endl
                          << "samples " << name << " and " << s->second << " map to " << rg_id << endl
                          << endl
                          << "It will not be possible to determine what sample an alignment belongs to" << endl
                          << "at runtime." << endl
                          << endl
                          << "To resolve the issue, ensure that RG ids are unique to one sample" << endl
                          << "across all the input files to freebayes." << endl
                          << endl
                          << "See bamaddrg (https://github.com/ekg/bamaddrg) for a method which can" << endl
                          << "add RG tags to alignments." << endl;
                    exit(1);
                }
            }
            // if it's the same sample name and RG combo, no worries
            rg_sample[rg_id] = name;
        }
    }
}

void write_alignments(std::ostream& out, vector<Alignment>& buf) {
    function<Alignment(uint64_t)> lambda =
        [&buf] (uint64_t n) {
        return buf[n];
    };
    stream::write(cout, buf.size(), lambda);
}

short quality_char_to_short(char c) {
    return static_cast<short>(c) - 33;
}

char quality_short_to_char(short i) {
    return static_cast<char>(i + 33);
}

void alignment_quality_short_to_char(Alignment& alignment) {
    alignment.set_quality(string_quality_short_to_char(alignment.quality()));
}

string string_quality_short_to_char(const string& quality) {
    string buffer; buffer.resize(quality.size());
    for (int i = 0; i < quality.size(); ++i) {
        buffer[i] = quality_short_to_char(quality[i]);
    }
    return buffer;
}

void alignment_quality_char_to_short(Alignment& alignment) {
    alignment.set_quality(string_quality_char_to_short(alignment.quality()));
}

string string_quality_char_to_short(const string& quality) {
    string buffer; buffer.resize(quality.size());
    for (int i = 0; i < quality.size(); ++i) {
        buffer[i] = quality_char_to_short(quality[i]);
    }
    return buffer;
}

// Internal conversion function for both paired and unpaired codepaths
string alignment_to_sam_internal(const Alignment& alignment,
                                 const string& refseq,
                                 const int32_t refpos,
                                 const bool refrev,
                                 const string& cigar,
                                 const string& mateseq,
                                 const int32_t matepos,
                                 const int32_t tlen,
                                 bool paired) {
                        
    // Determine flags, using orientation, next/prev fragments, and pairing status.
    int32_t flags = sam_flag(alignment, refrev, paired);
   
    // Have One True Flag for whether the read is mapped (and should have its
    // mapping stuff set) or unmapped (and should have things *'d out).
    bool mapped = !(flags & BAM_FUNMAP);
    
    if (mapped) {
        // Make sure we have everything
        assert(!refseq.empty());
        assert(refpos != -1);
        assert(!cigar.empty());
        assert(alignment.has_path());
        assert(alignment.path().mapping_size() > 0);
    }
    
    // We've observed some reads with the unmapped flag set and also a CIGAR string set, which shouldn't happen.
    // We will check for this. The CIGAR string will only be set in the output if the alignment has a path.
    assert((bool)(flags & BAM_FUNMAP) != (alignment.has_path() && alignment.path().mapping_size()));
    
    stringstream sam;
    
    string alignment_name;
    if (paired) {
        // We need to strip the /1 and /2 or _1 and _2 from paired reads so the two ends have the same name.
        alignment_name = regex_replace(alignment.name(), regex("[/_][12]$"), "");
    } else {
        // Keep the alignment name as is because even if the name looks paired, the reads are semantically unpaired.
        alignment_name = alignment.name();
    }

    sam << (!alignment_name.empty() ? alignment_name : "*") << "\t"
        << flags << "\t"
        << (mapped ? refseq : "*") << "\t"
        << refpos + 1 << "\t"
        << (mapped ? alignment.mapping_quality() : 0) << "\t"
        << (mapped ? cigar : "*") << "\t"
        << (mateseq == "" ? "*" : (mateseq == refseq ? "=" : mateseq)) << "\t"
        << matepos + 1 << "\t"
        << tlen << "\t"
        // Make sure sequence always comes out in reference forward orientation by looking at the flags.
        << (!alignment.sequence().empty() ? (refrev ? reverse_complement(alignment.sequence()) : alignment.sequence()) : "*") << "\t";
    if (!alignment.quality().empty()) {
        auto quality = alignment.quality();
        if (refrev) {
            // Quality also needs to be flipped
            std::reverse(quality.begin(), quality.end());
        }
        for (int i = 0; i < quality.size(); ++i) {
            sam << quality_short_to_char(quality[i]);
        }
    } else {
        sam << "*";
    }
    //<< (alignment.has_quality() ? string_quality_short_to_char(alignment.quality()) : string(alignment.sequence().size(), 'I'));
    if (!alignment.read_group().empty()) sam << "\tRG:Z:" << alignment.read_group();
    sam << "\n";
    return sam.str();
}

string alignment_to_sam(const Alignment& alignment,
                        const string& refseq,
                        const int32_t refpos,
                        const bool refrev,
                        const string& cigar,
                        const string& mateseq,
                        const int32_t matepos,
                        const int32_t tlen) {
    
    return alignment_to_sam_internal(alignment, refseq, refpos, refrev, cigar, mateseq, matepos, tlen, true);

}

string alignment_to_sam(const Alignment& alignment,
                        const string& refseq,
                        const int32_t refpos,
                        const bool refrev,
                        const string& cigar) {
    
    return alignment_to_sam_internal(alignment, refseq, refpos, refrev, cigar, "", -1, 0, false);

}

// Internal conversion function for both paired and unpaired codepaths
bam1_t* alignment_to_bam_internal(const string& sam_header,
                                  const Alignment& alignment,
                                  const string& refseq,
                                  const int32_t refpos,
                                  const bool refrev,
                                  const string& cigar,
                                  const string& mateseq,
                                  const int32_t matepos,
                                  const int32_t tlen,
                                  bool paired) {

    assert(!sam_header.empty());
    
    // Make a tiny SAM file. Remember to URL-encode it, since it may contain '%'
    string sam_file = "data:," + percent_url_encode(sam_header +
        alignment_to_sam_internal(alignment, refseq, refpos, refrev, cigar, mateseq, matepos, tlen, paired));
    const char* sam = sam_file.c_str();
    samFile *in = sam_open(sam, "r");
    bam_hdr_t *header = sam_hdr_read(in);
    bam1_t *aln = bam_init1();
    if (sam_read1(in, header, aln) >= 0) {
        bam_hdr_destroy(header);
        sam_close(in); // clean up
        return aln;
    } else {
        cerr << "[vg::alignment] Failure to parse SAM record" << endl
             << sam << endl;
        exit(1);
    }
}

bam1_t* alignment_to_bam(const string& sam_header,
                        const Alignment& alignment,
                        const string& refseq,
                        const int32_t refpos,
                        const bool refrev,
                        const string& cigar,
                        const string& mateseq,
                        const int32_t matepos,
                        const int32_t tlen) {
    
    return alignment_to_bam_internal(sam_header, alignment, refseq, refpos, refrev, cigar, mateseq, matepos, tlen, true);

}

bam1_t* alignment_to_bam(const string& sam_header,
                        const Alignment& alignment,
                        const string& refseq,
                        const int32_t refpos,
                        const bool refrev,
                        const string& cigar) {
    
    return alignment_to_bam_internal(sam_header, alignment, refseq, refpos, refrev, cigar, "", -1, 0, false);

}

string cigar_string(vector<pair<int, char> >& cigar) {
    vector<pair<int, char> > cigar_comp;
    pair<int, char> cur = make_pair(0, '\0');
    for (auto& e : cigar) {
        if (cur == make_pair(0, '\0')) {
            cur = e;
        } else {
            if (cur.second == e.second) {
                cur.first += e.first;
            } else {
                cigar_comp.push_back(cur);
                cur = e;
            }
        }
    }
    cigar_comp.push_back(cur);
    stringstream cigarss;
    for (auto& e : cigar_comp) {
        cigarss << e.first << e.second;
    }
    return cigarss.str();
}

string mapping_string(const string& source, const Mapping& mapping) {
    string result;
    int p = mapping.position().offset();
    for (const auto& edit : mapping.edit()) {
        // mismatch/sub state
// *matches* from_length == to_length, or from_length > 0 and offset unset
// *snps* from_length == to_length; sequence = alt
        // mismatch/sub state
        if (edit.from_length() == edit.to_length()) {
            if (!edit.sequence().empty()) {
                result += edit.sequence();
            } else {
                result += source.substr(p, edit.from_length());
            }
            p += edit.from_length();
        } else if (edit.from_length() == 0 && edit.sequence().empty()) {
// *skip* from_length == 0, to_length > 0; implies "soft clip" or sequence skip
            //cigar.push_back(make_pair(edit.to_length(), 'S'));
        } else if (edit.from_length() > edit.to_length()) {
// *deletions* from_length > to_length; sequence may be unset or empty
            result += edit.sequence();
            p += edit.from_length();
        } else if (edit.from_length() < edit.to_length()) {
// *insertions* from_length < to_length; sequence contains relative insertion
            result += edit.sequence();
            p += edit.from_length();
        }
    }
    return result;
}

void mapping_cigar(const Mapping& mapping, vector<pair<int, char> >& cigar) {
    for (const auto& edit : mapping.edit()) {
        if (edit.from_length() && edit.from_length() == edit.to_length()) {
// *matches* from_length == to_length, or from_length > 0 and offset unset
            // match state
            cigar.push_back(make_pair(edit.from_length(), 'M'));
            //cerr << "match " << edit.from_length() << endl;
        } else {
            // mismatch/sub state
// *snps* from_length == to_length; sequence = alt
            if (edit.from_length() == edit.to_length()) {
                cigar.push_back(make_pair(edit.from_length(), 'M'));
                //cerr << "match " << edit.from_length() << endl;
            } else if (edit.from_length() > edit.to_length()) {
// *deletions* from_length > to_length; sequence may be unset or empty
                int32_t del = edit.from_length() - edit.to_length();
                int32_t eq = edit.to_length();
                if (eq) cigar.push_back(make_pair(eq, 'M'));
                cigar.push_back(make_pair(del, 'D'));
                //cerr << "del " << edit.from_length() - edit.to_length() << endl;
            } else if (edit.from_length() < edit.to_length()) {
// *insertions* from_length < to_length; sequence contains relative insertion
                int32_t ins = edit.to_length() - edit.from_length();
                int32_t eq = edit.from_length();
                if (eq) cigar.push_back(make_pair(eq, 'M'));
                cigar.push_back(make_pair(ins, 'I'));
                //cerr << "ins " << edit.to_length() - edit.from_length() << endl;
            }
        }
    }
}

// act like the path this is against is the reference
// and generate an equivalent cigar
// Produces CIGAR in forward strand space of the reference sequence.
string cigar_against_path(const Alignment& alignment, bool on_reverse_strand, int64_t& pos, size_t path_len, size_t softclip_suppress) {
    vector<pair<int, char> > cigar;
    if (!alignment.has_path() || alignment.path().mapping_size() == 0) return "";
    const Path& path = alignment.path();
    int l = 0;

    for (const auto& mapping : path.mapping()) {
        mapping_cigar(mapping, cigar);
    }
    
    if(on_reverse_strand) {
        // Flip CIGAR ops into forward strand ordering
        reverse(cigar.begin(), cigar.end());
    }

    // handle soft clips, which are just insertions at the start or end
    // back
    if (cigar.back().second == 'I') {
        // make sure we stay in the reference sequence when suppressing the softclips
        if (cigar.back().first <= softclip_suppress
            && pos + alignment_from_length(alignment) + cigar.back().first <= path_len) {
            cigar.back().second = 'M';
        } else {
            cigar.back().second = 'S';
        }
    }
    // front
    if (cigar.front().second == 'I') {
        // make sure we stay in the reference sequence when suppressing the softclips
        if (cigar.front().first <= softclip_suppress
            && pos - cigar.front().first >= 0) {
            cigar.front().second = 'M';
            pos -= cigar.front().first;
        } else {
            cigar.front().second = 'S';
        }
    }

    return cigar_string(cigar);
}

int32_t sam_flag(const Alignment& alignment, bool on_reverse_strand, bool paired) {
    int16_t flag = 0;

    if (paired) {
        // Respect the alignment's internal crossreferences.
        // Allow for multiple-read-long fragments. 
        
        flag |= BAM_FPAIRED;
        if (!alignment.has_fragment_next()) {
            // This is the last read in a pair
            flag |= BAM_FREAD2;
        }
        if (!alignment.has_fragment_prev()) {
            // This is the first read in a pair
            flag |= BAM_FREAD1;
        }
        
        // Invalid paired GAM is caught, for surject, on GAM input
        // TODO: catch reads with pair partners when they shouldn't be paired?
    }

    if (!alignment.has_path() || alignment.path().mapping_size() == 0) {
        // unmapped
        flag |= BAM_FUNMAP;
    } else if (flag & BAM_FPAIRED) {
        // Aligned and in a pair, so assume it's properly paired.
        // TODO: this relies on us not emitting improperly paired reads
        flag |= BAM_FPROPER_PAIR;
    }
    if (on_reverse_strand) {
        flag |= BAM_FREVERSE;
    }
    if (alignment.is_secondary()) {
        flag |= BAM_FSECONDARY;
    }
    
    
    
    return flag;
}

Alignment bam_to_alignment(const bam1_t *b, map<string, string>& rg_sample) {

    Alignment alignment;

    // get the sequence and qual
    int32_t lqseq = b->core.l_qseq;
    string sequence; sequence.resize(lqseq);

    uint8_t* qualptr = bam_get_qual(b);
    string quality;//(lqseq, 0);
    quality.assign((char*)qualptr, lqseq);

    // process the sequence into chars
    uint8_t* seqptr = bam_get_seq(b);
    for (int i = 0; i < lqseq; ++i) {
        sequence[i] = "=ACMGRSVTWYHKDBN"[bam_seqi(seqptr, i)];
    }

    // get the read group and sample name
    uint8_t *rgptr = bam_aux_get(b, "RG");
    char* rg = (char*) (rgptr+1);
    //if (!rg_sample
    string sname;
    if (!rg_sample.empty()) {
        sname = rg_sample[string(rg)];
    }

    // Now name the read after the scaffold
    string read_name = bam_get_qname(b);

    // Decide if we are a first read (/1) or second (last) read (/2)
    if(b->core.flag & BAM_FREAD1) {
        read_name += "/1";
    }
    if(b->core.flag & BAM_FREAD2) {
        read_name += "/2";
    }
    
    // If we are marked as both first and last we get /1/2, and if we are marked
    // as neither the scaffold name comes through unchanged as the read name.
    // TODO: produce correct names for intermediate reads on >2 read scaffolds.

    // add features to the alignment
    alignment.set_name(read_name);
    // was the sequence reverse complemented?
    if (b->core.flag & BAM_FREVERSE) {
        
        alignment.set_sequence(reverse_complement(sequence));
        
        string rev_quality;
        rev_quality.resize(quality.size());
        reverse_copy(quality.begin(), quality.end(), rev_quality.begin());
        alignment.set_quality(rev_quality);
    }
    else {
        
        alignment.set_sequence(sequence);
        alignment.set_quality(quality);
        
    }
    
    
    
    // TODO: htslib doesn't wrap this flag for some reason.
    alignment.set_is_secondary(b->core.flag & BAM_FSECONDARY);
    if (sname.size()) {
        alignment.set_sample_name(sname);
        alignment.set_read_group(rg);
    }

    return alignment;
}

int alignment_to_length(const Alignment& a) {
    int l = 0;
    for (const auto& m : a.path().mapping()) {
        l += to_length(m);
    }
    return l;
}

int alignment_from_length(const Alignment& a) {
    int l = 0;
    for (const auto& m : a.path().mapping()) {
        l += from_length(m);
    }
    return l;
}

Alignment strip_from_start(const Alignment& aln, size_t drop) {
    if (!drop) return aln;
    Alignment res;
    res.set_name(aln.name());
    res.set_score(aln.score());
    res.set_sequence(aln.sequence().substr(drop));
    if (!aln.has_path()) return res;
    *res.mutable_path() = cut_path(aln.path(), drop).second;
    assert(res.has_path());
    if (alignment_to_length(res) != res.sequence().size()) {
        cerr << "failed!!! drop from start 轰" << endl;
        cerr << "drop " << drop << " from start" << endl << pb2json(aln) << endl;
        cerr << "wanted " << aln.sequence().size() - drop << " got " << alignment_to_length(res) << endl;
        cerr << pb2json(res) << endl << endl;
        assert(false);
    }
    return res;
}

Alignment strip_from_end(const Alignment& aln, size_t drop) {
    if (!drop) return aln;
    Alignment res;
    res.set_name(aln.name());
    res.set_score(aln.score());
    //cerr << "drop " << drop << " from end" << endl;
    size_t cut_at = aln.sequence().size()-drop;
    //cerr << "Cut at " << cut_at << endl;
    res.set_sequence(aln.sequence().substr(0, cut_at));
    if (!aln.has_path()) return res;
    *res.mutable_path() = cut_path(aln.path(), cut_at).first;
    assert(res.has_path());
    if (alignment_to_length(res) != res.sequence().size()) {
        cerr << "failed!!! drop from end 轰" << endl;
        cerr << pb2json(res) << endl << endl;
        assert(false);
    }
    return res;
}

Alignment trim_alignment(const Alignment& aln, const Position& pos1, const Position& pos2) {
    // cut the alignment into 3 (possibly empty) pieces
    auto p = cut_path(aln.path(), pos1);
    auto path1 = p.first;
    p = cut_path(p.second, pos2);
    auto path2 = p.first;
    auto path3 = p.second;
    // measure the length of the left and right bits, and use this to trim the current alignment
    auto trimmed = aln;
    if (path1.mapping_size()) {
        trimmed = strip_from_start(trimmed, path_to_length(path1));
    }
    if (path3.mapping_size()) {
        trimmed = strip_from_end(trimmed, path_to_length(path3));
    }
    return trimmed;
}

vector<Alignment> alignment_ends(const Alignment& aln, size_t len1, size_t len2) {
    vector<Alignment> ends;
    ends.push_back(strip_from_end(aln, aln.sequence().size()-len1));
    ends.push_back(strip_from_start(aln, aln.sequence().size()-len2));
    return ends;
}

Alignment alignment_middle(const Alignment& aln, int len) {
    int trim = (aln.sequence().size() - len)/2;
    return strip_from_start(strip_from_end(aln, trim), trim);
}

vector<Alignment> reverse_complement_alignments(const vector<Alignment>& alns, const function<int64_t(int64_t)>& node_length) {
    vector<Alignment> revalns;
    for (auto& aln : alns) {
        revalns.push_back(reverse_complement_alignment(aln, node_length));
    }
    return revalns;
}

Alignment reverse_complement_alignment(const Alignment& aln,
                                       const function<int64_t(id_t)>& node_length) {
    // We're going to reverse the alignment and all its mappings.
    // TODO: should we/can we do this in place?
    
    Alignment reversed = aln;
    reversed.set_sequence(reverse_complement(aln.sequence()));
    string quality = aln.quality();
    std::reverse(quality.begin(), quality.end());
    reversed.set_quality(quality);

    if(aln.has_path()) {
        // Now invert the order of the mappings, and for each mapping, flip the
        // is_reverse flag, and adjust offsets to count from the other end. The
        // edits within mappings also get put in reverse order, and get their
        // sequences reverse complemented.
        *reversed.mutable_path() = reverse_complement_path(aln.path(), node_length);
    }
    
    return reversed;
}
    
void reverse_complement_alignment_in_place(Alignment* aln,
                                           const function<int64_t(id_t)>& node_length) {

    reverse_complement_in_place(*aln->mutable_sequence());
    string* quality = aln->mutable_quality();
    std::reverse(quality->begin(), quality->end());
    
    if (aln->has_path()) {
        reverse_complement_path_in_place(aln->mutable_path(), node_length);
    }
}

// merge that properly handles long indels
// assumes that alignments should line up end-to-end
Alignment merge_alignments(const vector<Alignment>& alns, bool debug) {

    if (alns.size() == 0) {
        Alignment aln;
        return aln;
    } else if (alns.size() == 1) {
        return alns.front();
    }

    // execute a serial merge
    // buliding up the alignment
    Alignment merged;
    merged.set_name(alns.front().name());

    size_t len = 0;
    for (size_t i = 0; i < alns.size(); ++i) {
        len += alns[i].sequence().size();
    }
    merged.mutable_sequence()->reserve(len);
    if (alns.front().quality().size()) merged.mutable_quality()->reserve(len);

    // get the alignments ready for merge
    for (size_t i = 0; i < alns.size(); ++i) {
        Alignment aln = alns[i];
        if (!aln.has_path()) {
            Mapping m;
            Edit* e = m.add_edit();
            e->set_to_length(aln.sequence().size());
            e->set_sequence(aln.sequence());
            *aln.mutable_path()->add_mapping() = m;
        }
        if (i == 0) {
            merged = aln;
        } else {
            if (!merged.quality().empty()) merged.mutable_quality()->append(aln.quality());
            extend_path(*merged.mutable_path(), aln.path());
            merged.mutable_sequence()->append(aln.sequence());
        }
    }
    return simplify(merged);
}

Alignment& extend_alignment(Alignment& a1, const Alignment& a2, bool debug) {
    //if (debug) cerr << "extending alignment " << endl << pb2json(a1) << endl << pb2json(a2) << endl;
    a1.set_sequence(a1.sequence() + a2.sequence());
    if (!a1.quality().empty()) a1.set_quality(a1.quality() + a2.quality());
    extend_path(*a1.mutable_path(), a2.path());
    //if (debug) cerr << "extended alignments, result is " << endl << pb2json(a1) << endl;
    return a1;
}

// use a deep copy of the alignments, concatenating them
Alignment merge_alignments(const Alignment& a1, const Alignment& a2, bool debug) {
    //cerr << "overlap is " << overlap << endl;
    // if either doesn't have a path, then treat it like a massive softclip
    if (debug) cerr << "merging alignments " << endl << pb2json(a1) << endl << pb2json(a2) << endl;
    // concatenate them
    Alignment a3;
    a3.set_name(a1.name());
    a3.set_sequence(a1.sequence() + a2.sequence());
    *a3.mutable_path() = concat_paths(a1.path(), a2.path());
    if (debug) cerr << "merged alignments, result is " << endl << pb2json(a3) << endl;
    return a3;
}

void translate_nodes(Alignment& a, const unordered_map<id_t, pair<id_t, bool> >& ids, const std::function<size_t(int64_t)>& node_length) {
    Path* path = a.mutable_path();
    for(size_t i = 0; i < path->mapping_size(); i++) {
        // Grab each mapping (includes its position)
        Mapping* mapping = path->mutable_mapping(i);
        auto pos = mapping->position();
        auto oldp = ids.find(pos.node_id());
        if (oldp != ids.end()) {
            auto& old = oldp->second;
            mapping->mutable_position()->set_node_id(old.first);
            if (old.second) {
                mapping->mutable_position()->set_is_reverse(true);
            }
        }
    }
}

void flip_nodes(Alignment& a, const set<int64_t>& ids, const std::function<size_t(int64_t)>& node_length) {
    Path* path = a.mutable_path();
    for(size_t i = 0; i < path->mapping_size(); i++) {
        // Grab each mapping (includes its position)
        Mapping* mapping = path->mutable_mapping(i);
        if(ids.count(mapping->position().node_id())) {
            // We need to flip this mapping
            *mapping = reverse_complement_mapping(*mapping, node_length);
        } 
    }
}

int non_match_start(const Alignment& alignment) {
    int length = 0;
    auto& path = alignment.path();
    for (int i = 0; i < path.mapping_size(); ++i) {
        auto& mapping = path.mapping(i);
        for (int j = 0; j < mapping.edit_size(); ++j) {
            auto& edit = mapping.edit(j);
            if (edit_is_match(edit)) {
                return length;
            }
            length += edit.to_length();
        }
    }
    return length;
}

int non_match_end(const Alignment& alignment) {
    int length = 0;
    auto& path = alignment.path();
    for (int i = path.mapping_size()-1; i >= 0; --i) {
        auto& mapping = path.mapping(i);
        for (int j = mapping.edit_size()-1; j >= 0; --j) {
            auto& edit = mapping.edit(j);
            if (edit_is_match(edit)) {
                return length;
            }
            length += edit.to_length();
        }
    }
    return length;
}

int softclip_start(const Alignment& alignment) {
    if (alignment.path().mapping_size() > 0) {
        auto& path = alignment.path();
        auto& first_mapping = path.mapping(0);
        auto& first_edit = first_mapping.edit(0);
        if (first_edit.from_length() == 0 && first_edit.to_length() > 0) {
            return first_edit.to_length();
        }
    }
    return 0;
}

int softclip_end(const Alignment& alignment) {
    if (alignment.path().mapping_size() > 0) {
        auto& path = alignment.path();
        auto& last_mapping = path.mapping(path.mapping_size()-1);
        auto& last_edit = last_mapping.edit(last_mapping.edit_size()-1);
        if (last_edit.from_length() == 0 && last_edit.to_length() > 0) {
            return last_edit.to_length();
        }
    }
    return 0;
}

int query_overlap(const Alignment& aln1, const Alignment& aln2) {
    if (!alignment_to_length(aln1) || !alignment_to_length(aln2)
        || !aln1.path().mapping_size() || !aln2.path().mapping_size()
        || aln1.sequence().size() != aln2.sequence().size()) {
        return 0;
    }
    int qb1 = softclip_start(aln1);
    int qe1 = softclip_end(aln1);
    int qb2 = softclip_start(aln2);
    int qe2 = softclip_end(aln2);
    int l = aln1.sequence().size();
    return l - ((qe1 > qe2 ? qe1 : qe2) + (qb1 > qb2 ? qb1 : qb2));
}

int edit_count(const Alignment& alignment) {
    int i = 0;
    auto& path = alignment.path();
    for (int j = path.mapping_size(); j < path.mapping_size(); ++j) {
        i += path.mapping(j).edit_size();
    }
    return i;
}

size_t to_length_after_pos(const Alignment& aln, const Position& pos) {
    return path_to_length(cut_path(aln.path(), pos).second);
}

size_t from_length_after_pos(const Alignment& aln, const Position& pos) {
    return path_from_length(cut_path(aln.path(), pos).second);
}

size_t to_length_before_pos(const Alignment& aln, const Position& pos) {
    return path_to_length(cut_path(aln.path(), pos).first);
}

size_t from_length_before_pos(const Alignment& aln, const Position& pos) {
    return path_from_length(cut_path(aln.path(), pos).first);
}

const string hash_alignment(const Alignment& aln) {
    string data;
    aln.SerializeToString(&data);
    return sha1sum(data);
}

Alignment simplify(const Alignment& a, bool trim_internal_deletions) {
    auto aln = a;
    *aln.mutable_path() = simplify(aln.path(), trim_internal_deletions);
    if (!aln.path().mapping_size()) {
        aln.clear_path();
    }
    return aln;
}

void write_alignment_to_file(const Alignment& aln, const string& filename) {
    ofstream out(filename);
    vector<Alignment> alnz = { aln };
    stream::write_buffered(out, alnz, 1);
    out.close();
}

map<id_t, int> alignment_quality_per_node(const Alignment& aln) {
    map<id_t, int> quals;
    int to_pos = 0; // offset in quals
    for (size_t i = 0; i < aln.path().mapping_size(); ++i) {
        auto& mapping = aln.path().mapping(i);
        auto to_len = mapping_to_length(mapping);
        if (mapping.has_position()) {
            auto& q = quals[mapping.position().node_id()];
            for (size_t j = 0; j < to_len; ++j) {
                q += aln.quality()[to_pos + j];
            }
        }
        to_pos += mapping_to_length(mapping);
    }
    return quals;
}

string middle_signature(const Alignment& aln, int len) {
    return signature(alignment_middle(aln, len));
}

pair<string, string> middle_signature(const Alignment& aln1, const Alignment& aln2, int len) {
    return make_pair(middle_signature(aln1, len), middle_signature(aln1, len));
}

string signature(const Alignment& aln) {
    stringstream s;
    if (aln.has_path() && aln.path().mapping_size()) {
        auto& pos1 = aln.path().mapping(0).position();
        s << pos1.node_id();
        s << (pos1.is_reverse() ? "-" : "+");
        s << ":" << pos1.offset();
        s << "_";
        auto& last = aln.path().mapping(aln.path().mapping_size()-1);
        auto& pos2 = last.position();
        s << pos2.node_id();
        s << (pos2.is_reverse() ? "-" : "+");
        s << ":" << pos2.offset() + mapping_from_length(last);
    }
    return s.str();
}

pair<string, string> signature(const Alignment& aln1, const Alignment& aln2) {
    return make_pair(signature(aln1), signature(aln2));
}

void parse_bed_regions(istream& bedstream,
                       xg::XG* xgindex,
                       vector<Alignment>* out_alignments) {
    out_alignments->clear();
    if (!bedstream) {
        cerr << "Unable to open bed file." << endl;
        return;
    }
    string row;
    string seq;
    size_t sbuf;
    size_t ebuf;
    string name;

    for (int line = 1; getline(bedstream, row); ++line) {
        if (row.size() < 2 || row[0] == '#') {
            continue;
        }
        istringstream ss(row);
        ss >> seq;
        ss >> sbuf;
        ss >> ebuf;

        if (ss.fail()) {
            cerr << "Error parsing bed line " << line << ": " << row << endl;
        } else {
            ss >> name;
            assert(sbuf < ebuf);

            if (xgindex->path_rank(seq) == 0) {
                // This path doesn't exist, and we'll get a segfault or worse if
                // we go look for positions in it.
                cerr << "warning: path \"" << seq << "\" not found in index, skipping" << endl;
            } else {
                Alignment alignment = xgindex->target_alignment(seq, sbuf, ebuf, name);

                out_alignments->push_back(alignment);
            }
        }
    }
}

Position alignment_start(const Alignment& aln) {
    Position pos;
    if (aln.path().mapping_size()) {
        pos = aln.path().mapping(0).position();
    }
    return pos;
}

Position alignment_end(const Alignment& aln) {
    Position pos;
    if (aln.path().mapping_size()) {
        auto& last = aln.path().mapping(aln.path().mapping_size()-1);
        pos = last.position();
        pos.set_offset(pos.offset() + mapping_from_length(last));
    }
    return pos;
}

}<|MERGE_RESOLUTION|>--- conflicted
+++ resolved
@@ -150,18 +150,8 @@
     return get_next_alignment_from_fastq(fp1, buffer, len, mate1) && get_next_alignment_from_fastq(fp2, buffer, len, mate2);
 }
 
-<<<<<<< HEAD
-
-size_t fastq_unpaired_for_each_parallel(const string& filename, function<void(Alignment&)> lambda) {
-    gzFile fp = (filename != "-") ? gzopen(filename.c_str(), "r") : gzdopen(fileno(stdin), "r");
-    if (!fp) {
-        cerr << "[vg::alignment.cpp] couldn't open " << filename << endl; exit(1);
-    }
-    size_t len = 2 << 22; // 4M
-=======
 size_t unpaired_for_each_parallel(function<bool(Alignment&)> get_read_if_available, function<void(Alignment&)> lambda) {
-    
->>>>>>> 0ee44d80
+
     size_t nLines = 0;
     vector<Alignment> *batch = nullptr;
     // number of batches currently being processed
@@ -320,7 +310,7 @@
         cerr << "[vg::alignment.cpp] couldn't open " << filename << endl; exit(1);
     }
     
-    size_t len = 1 << 18; // 256k
+    size_t len = 2 << 22; // 4M
     char* buf = new char[len];
     
     function<bool(Alignment&)> get_read = [&](Alignment& aln) {
