--- conflicted
+++ resolved
@@ -152,1382 +152,6 @@
                      std::back_inserter(comm));
     return comm.size() > 0;
 }
-
-<<<<<<< HEAD
-MEMChainModel::MEMChainModel(
-    const vector<size_t>& aln_lengths,
-    const vector<vector<MaximalExactMatch> >& matches,
-    const function<int(pos_t)>& approx_position,
-    const function<double(const MaximalExactMatch&, const MaximalExactMatch&)>& transition_weight,
-    int band_width,
-    int position_depth,
-    int max_connections) {
-    // store the MEMs in the model
-    int frag_n = 0;
-    for (auto& fragment : matches) {
-        ++frag_n;
-        for (auto& mem : fragment) {
-            // copy the MEM for each specific hit in the base graph
-            // and add it in as a vertex
-            for (auto& node : mem.nodes) {
-                //model.emplace_back();
-                //auto m = model.back();
-                MEMChainModelVertex m;
-                m.mem = mem;
-                m.weight = mem.length();
-                m.prev = nullptr;
-                m.score = 0;
-                m.approx_position = approx_position(make_pos_t(node));
-                m.mem.nodes.clear();
-                m.mem.nodes.push_back(node);
-                m.mem.fragment = frag_n;
-                m.mem.match_count = mem.match_count;
-                model.push_back(m);
-            }
-        }
-    }
-    // index the model with the positions
-    for (vector<MEMChainModelVertex>::iterator v = model.begin(); v != model.end(); ++v) {
-        approx_positions[v->approx_position].push_back(v);
-    }
-    // sort the vertexes at each approx position by their matches and trim
-    for (auto& pos : approx_positions) {
-        std::sort(pos.second.begin(), pos.second.end(), [](const vector<MEMChainModelVertex>::iterator& v1,
-                                                           const vector<MEMChainModelVertex>::iterator& v2) {
-                      return v1->mem.length() > v2->mem.length();
-                  });
-        if (pos.second.size() > position_depth) {
-            for (int i = position_depth; i < pos.second.size(); ++i) {
-                redundant_vertexes.insert(pos.second[i]);
-            }
-        }
-        pos.second.resize(min(pos.second.size(), (size_t)position_depth));
-    }
-    // for each vertex merge if we go equivalently forward in the positional space and forward in the read to the next position
-    // scan forward
-    for (map<int64_t, vector<vector<MEMChainModelVertex>::iterator> >::iterator p = approx_positions.begin();
-         p != approx_positions.end(); ++p) {
-        for (auto& v1 : p->second) {
-            if (redundant_vertexes.count(v1)) continue;
-            auto q = p;
-            while (++q != approx_positions.end() && abs(p->first - q->first) < band_width) {
-                for (auto& v2 : q->second) {
-                    if (redundant_vertexes.count(v2)) continue;
-                    if (mems_overlap(v1->mem, v2->mem)
-                        && abs(v2->mem.begin - v1->mem.begin) == abs(q->first - p->first)) {
-                        if (v2->mem.length() < v1->mem.length()) {
-                            redundant_vertexes.insert(v2);
-                            if (v2->mem.end > v1->mem.end) {
-                                v1->weight += v2->mem.end - v1->mem.end;
-                            }
-                        }
-                    }
-                }
-            }
-        }
-    }
-    // scan reverse
-    for (map<int64_t, vector<vector<MEMChainModelVertex>::iterator> >::reverse_iterator p = approx_positions.rbegin();
-         p != approx_positions.rend(); ++p) {
-        for (auto& v1 : p->second) {
-            if (redundant_vertexes.count(v1)) continue;
-            auto q = p;
-            while (++q != approx_positions.rend() && abs(p->first - q->first) < band_width) {
-                for (auto& v2 : q->second) {
-                    if (redundant_vertexes.count(v2)) continue;
-                    if (mems_overlap(v1->mem, v2->mem)
-                        && abs(v2->mem.begin - v1->mem.begin) == abs(p->first - q->first)) {
-                        if (v2->mem.length() < v1->mem.length()) {
-                            redundant_vertexes.insert(v2);
-                            if (v2->mem.end > v1->mem.end) {
-                                v1->weight += v2->mem.end - v1->mem.end;
-                            }
-                        }
-                    }
-                }
-            }
-        }
-    }
-    // now build up the model using the positional bandwidth
-    for (map<int64_t, vector<vector<MEMChainModelVertex>::iterator> >::iterator p = approx_positions.begin();
-         p != approx_positions.end(); ++p) {
-        // look bandwidth before and bandwidth after in the approx positions
-        // after
-        for (auto& v1 : p->second) {
-            // For each vertex...
-            if (redundant_vertexes.count(v1)) continue;
-            // ...that isn't redundant
-            auto q = p;
-            while (++q != approx_positions.end() && abs(p->first - q->first) < band_width) {
-                for (auto& v2 : q->second) {
-                    // For each other vertex...
-                    
-                    if (redundant_vertexes.count(v2)) continue;
-                    // ...that isn't redudnant
-                    
-                    // if this is an allowable transition, run the weighting function on it
-                    if (v1->next_cost.size() < max_connections
-                        && v2->prev_cost.size() < max_connections) {
-                        // There are not too many connections yet
-                        
-                        if (v1->mem.fragment < v2->mem.fragment
-                            || v1->mem.fragment == v2->mem.fragment && v1->mem.begin < v2->mem.begin) {
-                            // Transition is allowable because the first comes before the second
-                            
-                            double weight = transition_weight(v1->mem, v2->mem);
-                            if (weight > -std::numeric_limits<double>::max()) {
-                                v1->next_cost.push_back(make_pair(&*v2, weight));
-                                v2->prev_cost.push_back(make_pair(&*v1, weight));
-                            }
-                        } else if (v1->mem.fragment > v2->mem.fragment
-                                   || v1->mem.fragment == v2->mem.fragment && v1->mem.begin > v2->mem.begin) {
-                            // Really we want to think about the transition going the other way
-                            
-                            double weight = transition_weight(v2->mem, v1->mem);
-                            if (weight > -std::numeric_limits<double>::max()) {
-                                v2->next_cost.push_back(make_pair(&*v1, weight));
-                                v1->prev_cost.push_back(make_pair(&*v2, weight));
-                            }
-                        }
-                    }
-                }
-            }
-        }
-    }
-}
-
-void MEMChainModel::score(const set<MEMChainModelVertex*>& exclude) {
-    // propagate the scores in the model
-    for (auto& m : model) {
-        // score is equal to the max inbound + mem.weight
-        if (exclude.count(&m)) continue; // skip if vertex was whole cluster
-        m.score = m.weight;
-        for (auto& p : m.prev_cost) {
-            if (p.first == nullptr) continue; // this transition is masked out
-            double proposal = m.weight + p.second + p.first->score;
-            if (proposal > m.score) {
-                m.prev = p.first;
-                m.score = proposal;
-            }
-        }
-    }
-}
-
-MEMChainModelVertex* MEMChainModel::max_vertex(void) {
-    MEMChainModelVertex* maxv = nullptr;
-    for (auto& m : model) {
-        if (maxv == nullptr || m.score > maxv->score) {
-            maxv = &m;
-        }
-    }
-    return maxv;
-}
-
-void MEMChainModel::clear_scores(void) {
-    for (auto& m : model) {
-        m.score = 0;
-        m.prev = nullptr;
-    }
-}
-
-vector<vector<MaximalExactMatch> > MEMChainModel::traceback(int alt_alns, bool paired, bool debug) {
-    vector<vector<MaximalExactMatch> > traces;
-    traces.reserve(alt_alns); // avoid reallocs so we can refer to pointers to the traces
-    set<MEMChainModelVertex*> exclude;
-    for (auto& v : redundant_vertexes) exclude.insert(&*v);
-    for (int i = 0; i < alt_alns; ++i) {
-        // score the model, accounting for excluded traces
-        clear_scores();
-        score(exclude);
-#ifdef debug_mapper
-#pragma omp critical
-        {
-            if (debug) {
-                cerr << "MEMChainModel::traceback " << i << endl;
-                display(cerr);
-            }
-        }
-#endif
-        vector<MEMChainModelVertex*> vertex_trace;
-        {
-            // find the maximum score
-            auto* vertex = max_vertex();
-            // check if we've exhausted our MEMs
-            if (vertex == nullptr || vertex->score == 0) break;
-#ifdef debug_mapper
-#pragma omp critical
-            {
-                if (debug) cerr << "maximum score " << vertex->mem.sequence() << " " << vertex << ":" << vertex->score << endl;
-            }
-#endif
-            // make trace
-            while (vertex != nullptr) {
-                vertex_trace.push_back(vertex);
-                if (vertex->prev != nullptr) {
-                    vertex = vertex->prev;
-                } else {
-                    break;
-                }
-            }
-        }
-        // if we have a singular match or reads are not paired, record not to use it again
-        if (paired && vertex_trace.size() == 1) {
-            exclude.insert(vertex_trace.front());
-        }
-        // fill this out when we're paired to help mask out in-fragment transitions
-        set<MEMChainModelVertex*> chain_members;
-        if (paired) for (auto v : vertex_trace) chain_members.insert(v);
-        traces.emplace_back();
-        auto& mem_trace = traces.back();
-        for (auto v = vertex_trace.rbegin(); v != vertex_trace.rend(); ++v) {
-            auto& vertex = **v;
-            if (!paired) exclude.insert(&vertex);
-            if (v != vertex_trace.rbegin()) {
-                auto y = v - 1;
-                MEMChainModelVertex* prev = *y;
-                // mask out used transitions
-                for (auto& p : vertex.prev_cost) {
-                    if (p.first == prev) {
-                        p.first = nullptr;
-                    } else if (paired && p.first != nullptr
-                               && p.first->mem.fragment != vertex.mem.fragment
-                               && chain_members.count(p.first)) {
-                        p.first = nullptr;
-                    }
-                }
-            }
-            mem_trace.push_back(vertex.mem);
-        }
-    }
-    return traces;
-}
-
-// show model
-void MEMChainModel::display(ostream& out) {
-    for (auto& vertex : model) {
-        out << vertex.mem.sequence() << ":" << vertex.mem.fragment << " " << &vertex << ":" << vertex.score << "@";
-        for (auto& node : vertex.mem.nodes) {
-            id_t id = gcsa::Node::id(node);
-            size_t offset = gcsa::Node::offset(node);
-            bool is_rev = gcsa::Node::rc(node);
-            out << id << (is_rev ? "-" : "+") << ":" << offset << " ";
-        }
-        out << "prev: ";
-        for (auto& p : vertex.prev_cost) {
-            auto& next = p.first;
-            if (p.first == nullptr) continue;
-            out << p.first << ":" << p.second << "@";
-            for (auto& node : next->mem.nodes) {
-                id_t id = gcsa::Node::id(node);
-                size_t offset = gcsa::Node::offset(node);
-                bool is_rev = gcsa::Node::rc(node);
-                out << id << (is_rev ? "-" : "+") << ":" << offset << " ";
-            }
-            out << " ; ";
-        }
-        out << " next: ";
-        for (auto& p : vertex.next_cost) {
-            auto& next = p.first;
-            if (p.first == nullptr) continue;
-            out << p.first << ":" << p.second << "@";
-            for (auto& node : next->mem.nodes) {
-                id_t id = gcsa::Node::id(node);
-                size_t offset = gcsa::Node::offset(node);
-                bool is_rev = gcsa::Node::rc(node);
-                out << id << (is_rev ? "-" : "+") << ":" << offset << " ";
-            }
-            out << " ; ";
-        }
-        out << endl;
-    }
-}
-
-ShuffledPairs::ShuffledPairs(size_t num_items) : num_items(num_items), num_pairs(num_items * num_items), larger_prime(1), primitive_root(1) {
-    
-    // Find a prime that is at least as large as but at most a constant factor
-    // larger than the number of pairs using the pre-computed list
-    // If there are 0 or 1 pairs, we let the number stay at 1 (which is not prime) because that
-    // turns out to be convenient
-    for (size_t i = 0; larger_prime < num_pairs; i++) {
-        larger_prime = spaced_primes[i];
-        primitive_root = primitive_roots_of_unity[i];
-    }
-}
-
-ShuffledPairs::iterator ShuffledPairs::begin() const {
-    return iterator(*this, 0);
-}
-
-ShuffledPairs::iterator ShuffledPairs::end() const {
-    return iterator(*this, larger_prime - 1);
-}
-
-ShuffledPairs::iterator::iterator(const ShuffledPairs& iteratee, size_t start_at) : iteratee(iteratee), permutation_idx(start_at), permuted(1) {
-    
-    if (permutation_idx + 1 >= iteratee.larger_prime) {
-        // Don't run the dereference if we're at the end already. Handles the empty case with nothing to pair.
-        return;
-    }
-    
-    // deterministically generate pseudo-shuffled pairs in constant time per pair, adapted from
-    // https://stackoverflow.com/questions/10054732/create-a-random-permutation-of-1-n-in-constant-space
-    
-    // See the pair we would return
-    pair<size_t, size_t> returned = *(*this);
-    while (permutation_idx < iteratee.larger_prime - 1 &&
-        (returned.first >= returned.second || returned.first >= iteratee.num_items)) {
-        
-        // Advance until it's valid or we hit the end.
-        permutation_idx++;
-        permuted = (permuted * iteratee.primitive_root) % iteratee.larger_prime;
-        returned = *(*this);
-    }
-}
-
-ShuffledPairs::iterator& ShuffledPairs::iterator::operator++() {
-    // Advance the permutation index
-    permutation_idx++;
-    permuted = (permuted * iteratee.primitive_root) % iteratee.larger_prime;
-    
-    // See the pair we would return
-    pair<size_t, size_t> returned = *(*this);
-    while (permutation_idx < iteratee.larger_prime - 1 &&
-        (returned.first >= returned.second || returned.first >= iteratee.num_items)) {
-        
-        // Advance until it's valid or we hit the end.
-        permutation_idx++;
-        permuted = (permuted * iteratee.primitive_root) % iteratee.larger_prime;
-        returned = *(*this);
-    }
-
-    return *this;
-}
-
-pair<size_t, size_t> ShuffledPairs::iterator::operator*() const {
-    return pair<size_t, size_t>(permuted / iteratee.num_items, permuted % iteratee.num_items);
-}
-
-bool ShuffledPairs::iterator::operator==(const iterator& other) const {
-    return permutation_idx == other.permutation_idx;
-}
-
-bool ShuffledPairs::iterator::operator!=(const iterator& other) const {
-    return !(*this == other);
-}
-    
-OrientedDistanceClusterer::OrientedDistanceClusterer(const Alignment& alignment,
-                                                     const vector<MaximalExactMatch>& mems,
-                                                     const QualAdjAligner& aligner,
-                                                     xg::XG* xgindex,
-                                                     size_t max_expected_dist_approx_error,
-                                                     size_t min_mem_length) :
-    OrientedDistanceClusterer(alignment, mems, nullptr, &aligner, xgindex, max_expected_dist_approx_error, min_mem_length) {
-    // nothing else to do
-}
-
-OrientedDistanceClusterer::OrientedDistanceClusterer(const Alignment& alignment,
-                                                     const vector<MaximalExactMatch>& mems,
-                                                     const Aligner& aligner,
-                                                     xg::XG* xgindex,
-                                                     size_t max_expected_dist_approx_error,
-                                                     size_t min_mem_length) :
-    OrientedDistanceClusterer(alignment, mems, &aligner, nullptr, xgindex, max_expected_dist_approx_error, min_mem_length) {
-    // nothing else to do
-}
-
-OrientedDistanceClusterer::OrientedDistanceClusterer(const Alignment& alignment,
-                                                     const vector<MaximalExactMatch>& mems,
-                                                     const Aligner* aligner,
-                                                     const QualAdjAligner* qual_adj_aligner,
-                                                     xg::XG* xgindex,
-                                                     size_t max_expected_dist_approx_error,
-                                                     size_t min_mem_length) : aligner(aligner), qual_adj_aligner(qual_adj_aligner) {
-    
-    // there generally will be at least as many nodes as MEMs, so we can speed up the reallocation
-    nodes.reserve(mems.size());
-    
-    for (const MaximalExactMatch& mem : mems) {
-        
-//#pragma omp atomic
-//        MEM_TOTAL += mem.nodes.size();
-        
-        if (mem.length() < min_mem_length) {
-//#pragma omp atomic
-//            MEM_FILTER_COUNTER += mem.nodes.size();
-            continue;
-        }
-        
-        // calculate the longest gaps we could detect to the left and right of this MEM
-        int32_t mem_score;
-        if (aligner) {
-            mem_score = aligner->score_exact_match(mem.begin, mem.end);
-        }
-        else {
-            mem_score = qual_adj_aligner->score_exact_match(mem.begin, mem.end, alignment.quality().begin()
-                                                            + (mem.begin - alignment.sequence().begin()));
-        }
-        
-#ifdef debug_od_clusterer
-        cerr << "adding nodes for MEM " << mem << endl;
-#endif
-        for (gcsa::node_type mem_hit : mem.nodes) {
-            nodes.emplace_back(mem, make_pos_t(mem_hit), mem_score);
-#ifdef debug_od_clusterer
-            cerr << "\t" << nodes.size() - 1 << ": " << make_pos_t(mem_hit) << endl;
-#endif
-        }
-    }
-    
-    // Get all the distances between nodes, in a forrest of unrooted trees of
-    // nodes that we know are on a consistent strand.
-    unordered_map<pair<size_t, size_t>, int64_t> recorded_finite_dists = get_on_strand_distance_tree(nodes.size(), xgindex,
-        [&](size_t node_number) {
-            return nodes[node_number].start_pos;
-        });
-    
-    // Flatten the trees to maps of relative position by node ID.
-    vector<unordered_map<size_t, int64_t>> strand_relative_position = flatten_distance_tree(nodes.size(), recorded_finite_dists);
-    
-#ifdef debug_od_clusterer
-    for (const auto& strand : strand_relative_position) {
-        cerr << "strand reconstruction: "  << endl;
-        for (const auto& record : strand) {
-            cerr << "\t" << record.first << ": " << record.second << "\t" << nodes[record.first].mem->sequence() << endl;
-        }
-    }
-#endif
-    
-    // now we use the strand clusters and the estimated distances to make the DAG for the
-    // approximate MEM alignment
-    
-    int64_t match_score, mismatch_score, gap_open_score, gap_extension_score, max_gap;
-    if (aligner) {
-        match_score = aligner->match;
-        gap_open_score = aligner->gap_open;
-        gap_extension_score = aligner->gap_extension;
-        max_gap = aligner->longest_detectable_gap(alignment);
-    }
-    else {
-        match_score = qual_adj_aligner->match;
-        gap_open_score = qual_adj_aligner->gap_open;
-        gap_extension_score = qual_adj_aligner->gap_extension;
-        max_gap = qual_adj_aligner->longest_detectable_gap(alignment);
-    }
-    
-    int64_t forward_gap_length = max_gap + max_expected_dist_approx_error;
-    for (const unordered_map<size_t, int64_t>& relative_pos : strand_relative_position) {
-        
-        // sort the nodes by relative position
-        vector<pair<int64_t, size_t>> sorted_pos;
-        for (const pair<size_t, int64_t>& pos_record : relative_pos) {
-            sorted_pos.emplace_back(pos_record.second, pos_record.first);
-        }
-        std::sort(sorted_pos.begin(), sorted_pos.end());
-        
-        // find edges within each strand cluster by first identifying the interval of MEMs that meets
-        // the graph distance constrant for each MEM and then checking for read colinearity and the
-        // reverse distance constraint
-        int64_t last_idx = sorted_pos.size() - 1;
-        int64_t low = 0, hi = last_idx;
-        for (int64_t i = 0; i < sorted_pos.size(); i++) {
-            
-            int64_t strand_pos = sorted_pos[i].first;
-            size_t pivot_idx = sorted_pos[i].second;
-            ODNode& pivot = nodes[pivot_idx];
-            int64_t pivot_length = pivot.mem->end - pivot.mem->begin;
-            int64_t suffix_length = alignment.sequence().end() - pivot.mem->end;
-            
-            // the limits of how far away we might detect edges to add to the clustering graph
-            int64_t target_low_pos = strand_pos - max_expected_dist_approx_error;
-            int64_t target_hi_pos = strand_pos + suffix_length + forward_gap_length;
-            
-            // move the lower boundary of the search interval to the lowest value inside the
-            // the target interval
-            while (low < sorted_pos.size() ? sorted_pos[low].first < target_low_pos : false) {
-                low++;
-            }
-            
-            // move the upper boundary of the search interval to the highest value inside the
-            // the target interval (this one can move in either direction because pivots are
-            // different lengths)
-            if (sorted_pos[hi].first > target_hi_pos) {
-                while (hi > 0 ?  sorted_pos[hi].first > target_hi_pos : false) {
-                    hi--;
-                }
-            }
-            else {
-                while (hi < last_idx ? sorted_pos[hi + 1].first <= target_hi_pos : false) {
-                    hi++;
-                }
-            }
-            
-#ifdef debug_od_clusterer
-            cerr << "checking for possible edges from " << sorted_pos[i].second << " to MEMs between " << sorted_pos[low].first << "(" << sorted_pos[low].second << ") and " << sorted_pos[hi].first << "(" << sorted_pos[hi].second << "), which is inside the interval (" << target_low_pos << ", " << target_hi_pos << ")" << endl;
-#endif
-            
-            for (int64_t j = low; j <= hi; j++) {
-                int64_t next_idx = sorted_pos[j].second;
-                ODNode& next = nodes[next_idx];
-                
-                if (next.mem->begin <= pivot.mem->begin || next.mem->end <= pivot.mem->end) {
-                    // the MEMs cannot be colinear along the read (also filters out j == i)
-                    continue;
-                }
-                
-                // the length of the sequence in between the MEMs (can be negative if they overlap)
-                int64_t between_length = next.mem->begin - pivot.mem->end;
-                // the estimated distance between the end of the pivot and the start of the next MEM in the graph
-                int64_t graph_dist = sorted_pos[j].first - strand_pos - pivot_length;
-                
-                int32_t edge_score;
-                if (between_length < 0) {
-                    // the MEMs overlap, but this can occur in some insertions and deletions
-                    // because the SMEM algorithm is "greedy" in taking up as much of the read
-                    // as possible
-                    // we can check if this happened directly, but it's expensive
-                    // so for now we just give it the benefit of the doubt but adjust the edge
-                    // score so that the matches don't get double counted
-                    
-                    int64_t extra_dist = abs(graph_dist - between_length);
-                    
-                    edge_score = match_score * between_length
-                                 - (extra_dist ? (extra_dist - 1) * gap_extension_score + gap_open_score : 0);
-                }
-                else {
-                    int64_t gap_length = abs(between_length - graph_dist);
-                    // the read length in between the MEMs is the same as the distance, suggesting a pure mismatch
-                    edge_score = gap_length ? -((gap_length - 1) * gap_extension_score + gap_open_score) : 0;
-                }
-                
-#ifdef debug_od_clusterer
-                cerr << "adding edge to MEM " << sorted_pos[j].first << "(" << sorted_pos[j].second << ") with weight " << edge_score << endl;
-#endif
-                
-                // add the edges in
-                pivot.edges_from.emplace_back(next_idx, edge_score);
-                next.edges_to.emplace_back(pivot_idx, edge_score);
-            }
-        }
-    }
-}
-
-unordered_map<pair<size_t, size_t>, int64_t> OrientedDistanceClusterer::get_on_strand_distance_tree(size_t num_items,
-    xg::XG* xgindex, const function<pos_t(size_t)>& get_position) {
-    
-    // for recording the distance of any pair that we check with a finite distance
-    unordered_map<pair<size_t, size_t>, int64_t> recorded_finite_dists;
-    // for recording the number of times elements of a strand cluster have been compared
-    // and found an infinite distance
-    map<pair<size_t, size_t>, size_t> num_infinite_dists;
-    
-    // We want to run through all possible pairsets of node numbers in a permuted order.
-    ShuffledPairs shuffled_pairs(num_items);
-    auto current_pair = shuffled_pairs.begin();
-    
-    // we use a union find to keep track of which MEMs have been identified as being on the same strand
-    UnionFind union_find(num_items);
-    
-    size_t num_possible_merges_remaining = (num_items * (num_items - 1)) / 2;
-    size_t pairs_checked = 0;
-    
-    // a simulated annealing parameter loosely inspired by the cutoff for an Erdos-Renyi random graph
-    // to be connected with probability approaching 1
-    size_t current_max_num_probes = 3;
-    size_t decrement_frequency = ceil(log(num_items));
-    
-    while (num_possible_merges_remaining > 0 && current_pair != shuffled_pairs.end() && current_max_num_probes > 0) {
-        // slowly lower the number of distances we need to check before we believe that two clusters are on
-        // separate strands
-#ifdef debug_od_clusterer
-        size_t direct_merges_remaining = 0;
-        vector<vector<size_t>> groups = union_find.all_groups();
-        for (size_t i = 1; i < groups.size(); i++) {
-            for (size_t j = 0; j < i; j++) {
-                size_t strand_1 = union_find.find_group(groups[i].front());
-                size_t strand_2 = union_find.find_group(groups[j].front());
-                
-                if (num_infinite_dists.count(make_pair(strand_1, strand_2))) {
-                    if (num_infinite_dists[make_pair(strand_1, strand_2)] >= current_max_num_probes) {
-                        continue;
-                    }
-                }
-                direct_merges_remaining += groups[i].size() * groups[j].size();
-            }
-        }
-        cerr << "checked " << pairs_checked << " pairs with directly calculated merges " << direct_merges_remaining << " and maintained merges " << num_possible_merges_remaining << endl;
-#endif
-        
-        if (pairs_checked % decrement_frequency == 0 && pairs_checked != 0) {
-            current_max_num_probes--;
-#ifdef debug_od_clusterer
-            cerr << "reducing the max number of probes to " << current_max_num_probes << endl;
-#endif
-            for (const pair<pair<size_t, size_t>, size_t>& inf_dist_record : num_infinite_dists) {
-                // break symmetry so we don't repeat the operation twice
-                if (inf_dist_record.first.first < inf_dist_record.first.second && inf_dist_record.second == current_max_num_probes) {
-                    // this merge just fell below the new maximum number of distance probes
-                    size_t strand_size_1 = union_find.group_size(inf_dist_record.first.first);
-                    size_t strand_size_2 = union_find.group_size(inf_dist_record.first.second);
-                    num_possible_merges_remaining -= strand_size_1 * strand_size_2;
-#ifdef debug_od_clusterer
-                    cerr << "after reduction, the total number of probes between strand " << inf_dist_record.first.first << " and " << inf_dist_record.first.second <<  " is above max, reducing possible merges by " << strand_size_1 * strand_size_2 << " to " << num_possible_merges_remaining << endl;
-#endif
-                }
-            }
-        }
-        
-        
-        pair<size_t, size_t> node_pair = *current_pair;
-        ++current_pair;
-    
-        pairs_checked++;
-        
-        size_t strand_1 = union_find.find_group(node_pair.first);
-        size_t strand_2 = union_find.find_group(node_pair.second);
-        
-#ifdef debug_od_clusterer
-        cerr << "checking MEMs " << node_pair.first << " and " << node_pair.second << " in cluster " << strand_1 << " and " << strand_2 << endl;
-#endif
-
-        if (strand_1 == strand_2) {
-            // these are already identified as on the same strand, don't need to do it again
-#ifdef debug_od_clusterer
-            cerr << "already on same strand" << endl;
-#endif
-            continue;
-        }
-        
-        auto num_failed_probes = num_infinite_dists.find(make_pair(strand_1, strand_2));
-        if (num_failed_probes == num_infinite_dists.end() ? false : num_failed_probes->second >= current_max_num_probes) {
-            // we've already checked multiple distances between these strand clusters and
-            // none have returned a finite distance, so we conclude that they are in fact
-            // on separate clusters and decline to check any more distances
-#ifdef debug_od_clusterer
-            cerr << "already have checked distance above maximum number of probes" << endl;
-#endif
-            continue;
-        }
-        
-        const pos_t& pos_1 = get_position(node_pair.first);
-        const pos_t& pos_2 = get_position(node_pair.second);
-        
-        int64_t oriented_dist = xgindex->closest_shared_path_oriented_distance(id(pos_1), offset(pos_1), is_rev(pos_1),
-                                                                               id(pos_2), offset(pos_2), is_rev(pos_2), 50);
-        
-#ifdef debug_od_clusterer
-        cerr << "distance between " << pos_1 << " and " << pos_2 << " estimated at " << oriented_dist << endl;
-#endif
-        
-        if (oriented_dist == std::numeric_limits<int64_t>::max()) {
-            // distance is estimated at infinity, so these are either on different strands
-            // or the path heuristic failed to find a shared path
-            
-            if (num_failed_probes == num_infinite_dists.end()) {
-                num_failed_probes = num_infinite_dists.insert(pair<pair<size_t, size_t>, size_t>(make_pair(strand_1, strand_2), 1)).first;
-                num_infinite_dists[make_pair(strand_2, strand_1)] = 1;
-            }
-            else {
-                num_failed_probes->second++;
-                num_infinite_dists[make_pair(strand_2, strand_1)]++;
-            }
-            
-            
-            // this infinite distance pushed the count over the maximum number of probes, so remove
-            // these merges from the pool of potential merges remaining
-            if (num_failed_probes->second >= current_max_num_probes) {
-                size_t strand_size_1 = union_find.group_size(strand_1);
-                size_t strand_size_2 = union_find.group_size(strand_2);
-                
-                num_possible_merges_remaining -= strand_size_1 * strand_size_2;
-                
-#ifdef debug_od_clusterer
-                cerr << "number of probes " << num_failed_probes->second << " crossed max threshold of " << current_max_num_probes << ", reducing possible merges by " << strand_size_1 * strand_size_2 << " to " << num_possible_merges_remaining << endl;
-#endif
-            }
-        }
-        else {
-            // the distance is finite, so merge the strand clusters
-            
-            recorded_finite_dists[node_pair] = oriented_dist;
-            
-            size_t strand_size_1 = union_find.group_size(strand_1);
-            size_t strand_size_2 = union_find.group_size(strand_2);
-            
-            union_find.union_groups(node_pair.first, node_pair.second);
-            
-            // remove these from the pool of remaining merges
-            num_possible_merges_remaining -= strand_size_1 * strand_size_2;
-            
-            size_t strand_retaining = union_find.find_group(node_pair.first);
-            size_t strand_removing = strand_retaining == strand_1 ? strand_2 : strand_1;
-            
-#ifdef debug_od_clusterer
-            cerr << "probe triggered group merge, reducing possible merges by " << strand_size_1 * strand_size_2 << " to " << num_possible_merges_remaining << " and retaining strand " << strand_retaining << endl;
-#endif
-            
-            // get the ranges in the counter for failed distance probe records for both of the strands
-            auto removing_iter = num_infinite_dists.lower_bound(make_pair(strand_removing, 0));
-            auto removing_end = num_infinite_dists.upper_bound(make_pair(strand_removing, numeric_limits<size_t>::max()));
-            auto retaining_iter = num_infinite_dists.lower_bound(make_pair(strand_retaining, 0));
-            auto retaining_end = num_infinite_dists.upper_bound(make_pair(strand_retaining, numeric_limits<size_t>::max()));
-            
-            vector<pair<size_t, size_t>> unseen_comparisons;
-            while (removing_iter != removing_end && retaining_iter != retaining_end) {
-                if (removing_iter->first.second == retaining_iter->first.second) {
-                    // both the removing and the retaining strand cluster have failed probes against this cluster so
-                    // we need to combine the records
-                    
-                    // check if we've already marked some of these merges as off limits
-                    bool retaining_already_blocked = retaining_iter->second >= current_max_num_probes;
-                    bool removing_already_blocked = removing_iter->second >= current_max_num_probes;
-                    
-                    // add the counts together
-                    retaining_iter->second += removing_iter->second;
-                    num_infinite_dists[make_pair(retaining_iter->first.second, strand_retaining)] += removing_iter->second;
-                    
-                    // update the number of possible merges remaining
-                    if (retaining_already_blocked && !removing_already_blocked) {
-                        num_possible_merges_remaining -= (strand_retaining == strand_1 ? strand_size_2 : strand_size_1) * union_find.group_size(removing_iter->first.second);
-                        
-#ifdef debug_od_clusterer
-                        cerr << "after merge, the total number of probes against strand " << removing_iter->first.second << " increased to " << retaining_iter->second << ", above current max of " << current_max_num_probes << ", but the retaining strand is already blocked, reducing possible merges by " << (strand_retaining == strand_1 ? strand_size_2 : strand_size_1) * union_find.group_size(removing_iter->first.second) << " to " << num_possible_merges_remaining << endl;
-#endif
-                    }
-                    else if (removing_already_blocked && !retaining_already_blocked) {
-                        num_possible_merges_remaining -= (strand_retaining == strand_1 ? strand_size_1 : strand_size_2) * union_find.group_size(removing_iter->first.second);
-                        
-#ifdef debug_od_clusterer
-                        cerr << "after merge, the total number of probes against strand " << removing_iter->first.second << " increased to " << retaining_iter->second << ", above current max of " << current_max_num_probes << ", but the removing strand is already blocked, reducing possible merges by " << (strand_retaining == strand_1 ? strand_size_1 : strand_size_2) * union_find.group_size(removing_iter->first.second) << " to " << num_possible_merges_remaining << endl;
-#endif
-                    }
-                    else if (!retaining_already_blocked && !removing_already_blocked && retaining_iter->second >= current_max_num_probes) {
-                        num_possible_merges_remaining -= (strand_size_1 + strand_size_2) * union_find.group_size(removing_iter->first.second);
-                        
-#ifdef debug_od_clusterer
-                        cerr << "after merge, the total number of probes against strand " << removing_iter->first.second << " increased to " << retaining_iter->second << ", above current max of " << current_max_num_probes << ", reducing possible merges by " << (strand_size_1 + strand_size_2) * union_find.group_size(removing_iter->first.second) << " to " << num_possible_merges_remaining << endl;
-#endif
-                        
-                    }
-                    removing_iter++;
-                    retaining_iter++;
-                }
-                else if (removing_iter->first.second < retaining_iter->first.second) {
-                    // the strand being removed has probes against this strand cluster, but the strand being
-                    // retained does not, mark this and save it for later so that we don't invalidate the range
-                    unseen_comparisons.emplace_back(removing_iter->first.second, removing_iter->second);
-                    removing_iter++;
-                }
-                else {
-                    // the strand being retained has probes against this strand cluster, but the strand being
-                    // removed does not, check if we need to add the removing strand to the remaining merges
-                    // counter
-                    if (retaining_iter->second >= current_max_num_probes) {
-                        num_possible_merges_remaining -= (strand_retaining == strand_1 ? strand_size_2 : strand_size_1) * union_find.group_size(retaining_iter->first.second);
-                        
-#ifdef debug_od_clusterer
-                        cerr << "after merge, the total number of probes against strand " << retaining_iter->first.second << " increased to " << retaining_iter->second << ", above current max of " << current_max_num_probes << ", but the retaining strand is already blocked, reducing possible merges by " << (strand_retaining == strand_1 ? strand_size_2 : strand_size_1) * union_find.group_size(retaining_iter->first.second) << " to " << num_possible_merges_remaining << endl;
-#endif
-                    }
-                    retaining_iter++;
-                }
-            }
-            
-            // finish off either range
-            while (removing_iter != removing_end) {
-                unseen_comparisons.emplace_back(removing_iter->first.second, removing_iter->second);
-                removing_iter++;
-            }
-            while (retaining_iter != retaining_end) {
-                if (retaining_iter->second >= current_max_num_probes) {
-                    num_possible_merges_remaining -= (strand_retaining == strand_1 ? strand_size_2 : strand_size_1) * union_find.group_size(retaining_iter->first.second);
-                    
-#ifdef debug_od_clusterer
-                    cerr << "after merge, the total number of probes against strand " << retaining_iter->first.second << " increased to " << retaining_iter->second << ", above current max of " << current_max_num_probes << ", but the retaining strand is already blocked, reducing possible merges by " << (strand_retaining == strand_1 ? strand_size_2 : strand_size_1) * union_find.group_size(retaining_iter->first.second) << " to " << num_possible_merges_remaining << endl;
-#endif
-                }
-                retaining_iter++;
-            }
-            
-            
-            // add the probes between the removing strands and clusters that had never been compared to the retaining strand
-            for (const pair<size_t, size_t>& unseen_comparison : unseen_comparisons) {
-                num_infinite_dists[make_pair(unseen_comparison.first, strand_retaining)] = unseen_comparison.second;
-                num_infinite_dists[make_pair(strand_retaining, unseen_comparison.first)] = unseen_comparison.second;
-                
-                if (unseen_comparison.second >= current_max_num_probes) {
-                    num_possible_merges_remaining -= (strand_retaining == strand_1 ? strand_size_1 : strand_size_2) * union_find.group_size(unseen_comparison.first);
-                    
-#ifdef debug_od_clusterer
-                    cerr << "after merge, the total number of probes against strand " << unseen_comparison.first << " increased to " << unseen_comparison.second << ", above current max of " << current_max_num_probes << ", but the removing strand is already blocked, reducing possible merges by " << (strand_retaining == strand_1 ? strand_size_2 : strand_size_1) * union_find.group_size(unseen_comparison.first) << " to " << num_possible_merges_remaining << endl;
-#endif
-                }
-            }
-            
-            // find the range containing the records with the removing strand again (it may have changed since we
-            // altered the map)
-            removing_iter = num_infinite_dists.lower_bound(make_pair(strand_removing, 0));
-            removing_end = num_infinite_dists.upper_bound(make_pair(strand_removing, numeric_limits<size_t>::max()));
-            if (removing_iter != removing_end) {
-                // move the end so that it is an inclusive range
-                removing_end--;
-                
-                // erase the range
-                if (removing_iter == removing_end) {
-                    if (removing_iter->first.first != removing_iter->first.second) {
-                        num_infinite_dists.erase(make_pair(removing_iter->first.second, removing_iter->first.first));
-                    }
-                    num_infinite_dists.erase(removing_iter);
-                }
-                else {
-                    // erase the previous position on each iteration so that we don't invalidate the iterator before
-                    // we use it to move to the next position
-                    auto removing_iter_prev = removing_iter;
-                    removing_iter++;
-                    while (removing_iter != removing_end) {
-                        if (removing_iter_prev->first.first != removing_iter_prev->first.second) {
-                            num_infinite_dists.erase(make_pair(removing_iter_prev->first.second, removing_iter_prev->first.first));
-                        }
-                        num_infinite_dists.erase(removing_iter_prev);
-                        removing_iter_prev = removing_iter;
-                        removing_iter++;
-                    }
-                    if (removing_iter_prev->first.first != removing_iter_prev->first.second) {
-                        num_infinite_dists.erase(make_pair(removing_iter_prev->first.second, removing_iter_prev->first.first));
-                    }
-                    num_infinite_dists.erase(removing_iter_prev);
-                    if (removing_iter->first.first != removing_iter->first.second) {
-                        num_infinite_dists.erase(make_pair(removing_iter->first.second, removing_iter->first.first));
-                    }
-                    num_infinite_dists.erase(removing_iter);
-                }
-            }
-        }
-    }
-    
-    return recorded_finite_dists;
-}
-
-vector<unordered_map<size_t, int64_t>> OrientedDistanceClusterer::flatten_distance_tree(
-    size_t num_items,
-    const unordered_map<pair<size_t, size_t>, int64_t>& recorded_finite_dists) {
-       
-#ifdef debug_od_clusterer
-    cerr << "constructing strand distance tree" << endl;
-#endif
-    
-    // build the graph of relative distances in adjacency list representation
-    // by construction each strand cluster will be an undirected, unrooted tree
-    vector<vector<size_t>> strand_distance_tree(num_items);
-    for (const auto& dist_record : recorded_finite_dists) {
-        strand_distance_tree[dist_record.first.first].push_back(dist_record.first.second);
-        strand_distance_tree[dist_record.first.second].push_back(dist_record.first.first);
-    }
-    
-    // now approximate the relative positions along the strand by traversing each tree and
-    // treating the distances we estimated as transitive
-    vector<unordered_map<size_t, int64_t>> strand_relative_position;
-    vector<bool> processed(num_items, false);
-    for (size_t i = 0; i < num_items; i++) {
-        if (processed[i]) {
-            continue;
-        }
-        
-#ifdef debug_od_clusterer
-        cerr << "beginning a distance tree traversal at MEM " << i << endl;
-#endif
-        strand_relative_position.emplace_back();
-        unordered_map<size_t, int64_t>& relative_pos = strand_relative_position.back();
-        
-        // arbitrarily make this node the 0 point
-        relative_pos[i] = 0;
-        processed[i] = true;
-        
-        // traverse the strand's tree with DFS
-        list<size_t> queue{i};
-        while (!queue.empty()) {
-            size_t curr = queue.back();
-            queue.pop_back();
-            
-            int64_t curr_pos = relative_pos[curr];
-            
-            for (size_t next : strand_distance_tree[curr]) {
-                if (processed[next]) {
-                    continue;
-                }
-                
-                // invert the sign of the distance if we originally measured it in the other order
-                int64_t dist = recorded_finite_dists.count(make_pair(curr, next)) ?
-                               recorded_finite_dists.at(make_pair(curr, next)) :
-                               -recorded_finite_dists.at(make_pair(next, curr));
-                
-                // find the position relative to the previous node we just traversed
-                relative_pos[next] = curr_pos + dist;
-                processed[next] = true;
-                
-                queue.push_back(next);
-            }
-        }
-    }
-    
-    return strand_relative_position;
-}
-    
-vector<pair<size_t, size_t>> OrientedDistanceClusterer::compute_tail_mem_coverage(const Alignment& alignment,
-                                                                                  const vector<MaximalExactMatch>& mems) {
-    
-    // include an index for the past-the-last position on the read
-    vector<pair<size_t, size_t>> mem_tail_coverage(alignment.sequence().size() + 1);
-    
-    if (mems.empty()) {
-        return mem_tail_coverage;
-    }
-    
-    // convert the MEMs to the read interval they cover
-    vector<pair<int64_t, int64_t>> mem_intervals;
-    mem_intervals.reserve(mems.size());
-    for (int64_t i = 0; i < mems.size(); i++) {
-        if (!mems[i].nodes.empty()) {
-            mem_intervals.emplace_back(mems[i].begin - alignment.sequence().begin(),
-                                       mems[i].end - alignment.sequence().begin());
-        }
-    }
-    
-    // ensure that the intervals are sorted lexicographically
-    if (!std::is_sorted(mem_intervals.begin(), mem_intervals.end())) {
-        std::sort(mem_intervals.begin(), mem_intervals.end());
-    }
-    
-    // find number of SMEM beginnings strictly to the left of each position
-    
-    int64_t last_mem_idx = mem_intervals.size() - 1;
-    int64_t mem_idx = 0;
-    size_t smem_count = 0;
-    
-    // iterate through any sub-MEMs contained in the SMEM that share its start position
-    int64_t curr_mem_begin = mem_intervals[mem_idx].first;
-    int64_t curr_mem_end = mem_intervals[mem_idx].second;
-    while (mem_idx < last_mem_idx ? mem_intervals[mem_idx + 1].first == curr_mem_begin : false) {
-        mem_idx++;
-    }
-    for (int64_t i = 0; i < mem_tail_coverage.size(); i++) {
-        
-        mem_tail_coverage[i].first = smem_count;
-        
-        // are we encountering the start of another SMEM
-        if (mem_idx < mem_intervals.size() ? i == mem_intervals[mem_idx].first : false) {
-            smem_count++;
-            // iterate to the next MEM that contains some new sequence
-            curr_mem_end = mem_intervals[mem_idx].second;
-            mem_idx++;
-            while (mem_idx < mems.size() ? mem_intervals[mem_idx].second <= curr_mem_end : false) {
-                mem_idx++;
-            }
-            // iterate through any sub-MEMs contained in the SMEM that share its start position
-            curr_mem_begin = mem_intervals[mem_idx].first;
-            while (mem_idx < last_mem_idx ? mem_intervals[mem_idx + 1].first == curr_mem_begin : false) {
-                mem_idx++;
-            }
-        }
-    }
-    
-    // now use insertion sort to switch the lexicographic ordering
-    for (int64_t i = 1; i < mem_intervals.size(); i++) {
-        int64_t j = i;
-        while (mem_intervals[j].second < mem_intervals[j - 1].second ||
-               (mem_intervals[j].second == mem_intervals[j - 1].second && mem_intervals[j].first < mem_intervals[j - 1].first)) {
-            std::swap(mem_intervals[j], mem_intervals[j - 1]);
-            j--;
-            if (j == 0) {
-                break;
-            }
-        }
-    }
-    
-#ifdef debug_od_clusterer
-    cerr << "reversed lexicographic ordering of intervals" << endl;
-    for (auto interval : mem_intervals) {
-        cerr << "\t" << interval.first << " " << interval.second << endl;
-    }
-#endif
-    
-    // find number of SMEM ends strictly to the right of each position
-    
-    mem_idx = last_mem_idx;
-    smem_count = 0;
-    
-    // iterate through any sub-MEMs contained in the SMEM that share its end position
-    curr_mem_begin = mem_intervals[mem_idx].first;
-    curr_mem_end = mem_intervals[mem_idx].second;
-    while (mem_idx > 0 ? mem_intervals[mem_idx - 1].second == curr_mem_end : false) {
-        mem_idx--;
-    }
-    
-    for (int64_t i = mem_tail_coverage.size() - 1; i >= 0; i--) {
-        
-        mem_tail_coverage[i].second = smem_count;
-        
-        if (mem_idx >= 0 ? i == mem_intervals[mem_idx].second : false) {
-            smem_count++;
-            // iterate to the next MEM that contains some new sequence
-            curr_mem_begin = mem_intervals[mem_idx].first;
-            mem_idx--;
-            while (mem_idx >= 0 ? mem_intervals[mem_idx].first >= curr_mem_begin : false) {
-                mem_idx--;
-            }
-            // iterate through any sub-MEMs contained in the SMEM that share its end position
-            curr_mem_end = mem_intervals[mem_idx].second;
-            while (mem_idx > 0 ? mem_intervals[mem_idx - 1].second == curr_mem_end : false) {
-                mem_idx--;
-            }
-        }
-    }
-    
-#ifdef debug_od_clusterer
-    cerr << "computed left MEM coverage" << endl;
-    for (auto pos : mem_tail_coverage) {
-        cerr << pos.first << " ";
-    }
-    cerr << endl;
-    cerr << "computed right MEM coverage" << endl;
-    for (auto pos : mem_tail_coverage) {
-        cerr << pos.second << " ";
-    }
-    cerr << endl;
-#endif
-    
-    return mem_tail_coverage;
-}
-
-void OrientedDistanceClusterer::topological_order(vector<size_t>& order_out) {
-    
-    // initialize return value
-    order_out.clear();
-    order_out.resize(nodes.size());
-    size_t order_idx = nodes.size() - 1;
-    
-    // initialize iteration structures
-    vector<bool> enqueued(nodes.size(), false);
-    vector<size_t> edge_index(nodes.size(), 0);
-    vector<size_t> stack;
-    
-    // iterate through starting nodes
-    for (size_t init_node_idx = 0; init_node_idx < nodes.size(); init_node_idx++) {
-        if (enqueued[init_node_idx]) {
-            continue;
-        }
-        // navigate through graph with DFS
-        stack.push_back(init_node_idx);
-        enqueued[init_node_idx] = true;
-        while (!stack.empty()) {
-            size_t node_idx = stack.back();
-            size_t& edge_idx = edge_index[node_idx];
-            if (edge_idx < nodes[node_idx].edges_from.size()) {
-                size_t target_idx = nodes[node_idx].edges_from[edge_idx].to_idx;
-                if (enqueued[target_idx]) {
-                    edge_index[node_idx]++;
-                }
-                else {
-                    stack.push_back(target_idx);
-                    enqueued[target_idx] = true;
-                }
-            }
-            else {
-                // add to topological order in reverse finishing order
-                stack.pop_back();
-                order_out[order_idx] = node_idx;
-                order_idx--;
-            }
-        }
-    }
-}
-
-void OrientedDistanceClusterer::identify_sources_and_sinks(vector<size_t>& sources_out,
-                                                    vector<size_t>& sinks_out) {
-    
-    sources_out.clear();
-    sinks_out.clear();
-    
-    vector<bool> is_source(nodes.size(), true);
-    
-    for (size_t i = 0; i < nodes.size(); i++) {
-        if (nodes[i].edges_from.empty()) {
-            sinks_out.push_back(i);
-        }
-        
-        for (ODEdge& edge : nodes[i].edges_from) {
-            is_source[edge.to_idx] = false;
-        }
-    }
-    
-    for (size_t i = 0; i < nodes.size(); i++) {
-        if (is_source[i]) {
-            sources_out.push_back(i);
-        }
-    }
-}
-
-void OrientedDistanceClusterer::connected_components(vector<vector<size_t>>& components_out) {
-    
-    components_out.clear();
-    vector<bool> enqueued(nodes.size());
-    
-    // check each node in turn to find new components
-    for (size_t dfs_start_idx = 0; dfs_start_idx < nodes.size(); dfs_start_idx++) {
-        if (enqueued[dfs_start_idx]) {
-            // we've already found this node from some component
-            continue;
-        }
-        
-        // this node belongs to a component we haven't found yet, use DFS to find the rest
-        vector<size_t> stack {dfs_start_idx};
-        enqueued[dfs_start_idx] = true;
-        components_out.emplace_back(1, dfs_start_idx);
-        
-        while (!stack.empty()) {
-            
-            ODNode& node = nodes[stack.back()];
-            stack.pop_back();
-            
-            // search in both forward and backward directions
-            
-            for (ODEdge& edge : node.edges_from) {
-                
-                if (!enqueued[edge.to_idx]) {
-                    stack.push_back(edge.to_idx);
-                    enqueued[edge.to_idx] = true;
-                    components_out.back().push_back(edge.to_idx);
-                }
-            }
-            
-            for (ODEdge& edge : node.edges_to) {
-                
-                if (!enqueued[edge.to_idx]) {
-                    stack.push_back(edge.to_idx);
-                    enqueued[edge.to_idx] = true;
-                    components_out.back().push_back(edge.to_idx);
-                }
-            }
-        }
-    }
-}
-
-void OrientedDistanceClusterer::perform_dp() {
-    
-    for (ODNode& node : nodes) {
-        // as in local alignment, minimum score is the score of node itself
-        node.dp_score = node.score;
-    }
-    
-#ifdef debug_od_clusterer
-    cerr << "computing topological order for clustering DP" << endl;
-#endif
-    
-    vector<size_t> order;
-    topological_order(order);
-    
-    for (size_t i : order) {
-        ODNode& node = nodes[i];
-#ifdef debug_od_clusterer
-        cerr << "at node " << i << " with DP score " << node.dp_score << " and node score " << node.score << endl;
-#endif
-        // for each edge out of this node
-        for (ODEdge& edge : node.edges_from) {
-            
-            // check if the path through the node out of this edge increase score of target node
-            ODNode& target_node = nodes[edge.to_idx];
-            int32_t extend_score = node.dp_score + edge.weight + target_node.score;
-            if (extend_score > target_node.dp_score) {
-#ifdef debug_od_clusterer
-                cerr << "extending DP to node " << edge.to_idx << " with score " << extend_score << endl;
-#endif
-                target_node.dp_score = extend_score;
-            }
-        }
-    }
-}
-
-vector<OrientedDistanceClusterer::cluster_t> OrientedDistanceClusterer::clusters(int32_t max_qual_score,
-                                                                                 int32_t log_likelihood_approx_factor) {
-    
-    vector<vector<pair<const MaximalExactMatch*, pos_t>>> to_return;
-    if (nodes.size() == 0) {
-        // this should only happen if we have filtered out all MEMs, so there are none to cluster
-        return to_return;
-    }
-    
-#ifdef debug_od_clusterer
-    cerr << "performing approximate DP across MEMs" << endl;
-#endif
-    perform_dp();
-    
-#ifdef debug_od_clusterer
-    cerr << "finding top tracebacks within connected components" << endl;
-#endif
-    // find the weakly connected components, which should correspond to mappings
-    vector<vector<size_t>> components;
-    connected_components(components);
-    
-    // find the node with the highest DP score in each connected component
-    // each record is a pair of (score lower bound, node index)
-    vector<pair<int32_t, size_t>> component_traceback_ends(components.size(),
-                                                           pair<int32_t, size_t>(numeric_limits<int32_t>::min(), 0));
-    for (size_t i = 0; i < components.size(); i++) {
-        vector<size_t>& component = components[i];
-        pair<int32_t, size_t>& traceback_end = component_traceback_ends[i];
-        for (size_t j = 0; j < component.size(); j++) {
-            int32_t dp_score = nodes[component[j]].dp_score;
-            if (dp_score > traceback_end.first) {
-                traceback_end.first = dp_score;
-                traceback_end.second = component[j];
-            }
-        }
-    }
-//#pragma omp atomic
-//    CLUSTER_TOTAL += component_traceback_ends.size();
-    
-    std::make_heap(component_traceback_ends.begin(), component_traceback_ends.end());
-    
-    // estimate the minimum score a cluster must obtain to even affect the mapping quality
-    // TODO: this approximation could break down sometimes, need to look into it
-    int32_t top_score = component_traceback_ends.front().first;
-    const BaseAligner* base_aligner = aligner ? (BaseAligner*) aligner : (BaseAligner*) qual_adj_aligner;
-    int32_t suboptimal_score_cutoff = top_score - log_likelihood_approx_factor * base_aligner->mapping_quality_score_diff(max_qual_score);
-    
-    while (!component_traceback_ends.empty()) {
-        // get the next highest scoring traceback end
-        auto traceback_end = component_traceback_ends.front();
-        std::pop_heap(component_traceback_ends.begin(), component_traceback_ends.end());
-        component_traceback_ends.pop_back();
-        
-        // get the index of the node
-        size_t trace_idx = traceback_end.second;
-        
-#ifdef debug_od_clusterer
-        cerr << "checking traceback of component starting at " << traceback_end.second << endl;
-#endif
-        // if this cluster does not look like it even affect the mapping quality of the top scoring
-        // cluster, don't bother forming it
-        if (traceback_end.first < suboptimal_score_cutoff) {
-#ifdef debug_od_clusterer
-            cerr << "skipping rest of components on account of low score of " << traceback_end.first << " compared to max score " << top_score << " and cutoff " << suboptimal_score_cutoff << endl;
-#endif
-            
-//#pragma omp atomic
-//            PRUNE_COUNTER += component_traceback_ends.size() + 1;
-            break;
-        }
-        
-        // traceback until hitting a node that has its own score (indicates beginning of a local alignment)
-        vector<size_t> trace{trace_idx};
-        while (nodes[trace_idx].dp_score > nodes[trace_idx].score) {
-            int32_t target_source_score = nodes[trace_idx].dp_score - nodes[trace_idx].score;
-            for (ODEdge& edge : nodes[trace_idx].edges_to) {
-                if (nodes[edge.to_idx].dp_score + edge.weight == target_source_score) {
-                    trace_idx = edge.to_idx;
-                    trace.push_back(trace_idx);
-                    break;
-                }
-            }
-        }
-        
-        // make a cluster
-        to_return.emplace_back();
-        auto& cluster = to_return.back();
-        for (auto iter = trace.rbegin(); iter != trace.rend(); iter++) {
-            ODNode& node = nodes[*iter];
-            cluster.emplace_back(node.mem, node.start_pos);
-        }
-    }
-    
-    return std::move(to_return);
-}
-
-vector<pair<size_t, size_t>> OrientedDistanceClusterer::pair_clusters(const vector<cluster_t*>& left_clusters,
-                                                                      const vector<cluster_t*>& right_clusters,
-                                                                      xg::XG* xgindex,
-                                                                      int64_t min_inter_cluster_distance,
-                                                                      int64_t max_inter_cluster_distance) {
-    
-    // We will fill this in with all sufficiently close pairs of clusters from different reads.
-    vector<pair<size_t, size_t>> to_return;
-    
-    // We think of the clusters as a single linear ordering, with our clusters coming first.
-    size_t total_clusters = left_clusters.size() + right_clusters.size();
-    
-    // Compute distance trees for sets of clusters that are distance-able on consistent strands.
-    unordered_map<pair<size_t, size_t>, int64_t> distance_tree = get_on_strand_distance_tree(total_clusters, xgindex,
-        [&](size_t cluster_num) {
-            // Get the position that stands in for each cluster. Should reverse the strand for clusters from the other clusterer.
-            // Assumes the clusters are nonempty.
-            if (cluster_num < left_clusters.size()) {
-                // Grab the pos_t for the first thing in the cluster.
-                return left_clusters[cluster_num]->front().second;
-            } else {
-                // Grab the pos_t for this cluster from the other clusterer.
-                return right_clusters[cluster_num - left_clusters.size()]->back().second;
-            }
-        });
-        
-    // Flatten the distance tree to a set of linear spaces, one per tree.
-    vector<unordered_map<size_t, int64_t>> linear_spaces = flatten_distance_tree(total_clusters, distance_tree);
-        
-    for (const unordered_map<size_t, int64_t>& linear_space : linear_spaces) {
-        // For each linear space
-        
-        // The linear space may run forward or reverse relative to our read.
-        
-        // This will hold pairs of relative position and cluster number
-        vector<pair<int64_t, size_t>> sorted_pos;
-        for (auto& cluster_and_pos : linear_space) {
-            // Flip each pair around and put it in the list to sort.
-            sorted_pos.emplace_back(cluster_and_pos.second, cluster_and_pos.first);
-        }
-        // Sort the list ascending by the first item (relative position)
-        std::sort(sorted_pos.begin(), sorted_pos.end());
-        
-        // Now scan for opposing pairs within the distance limit.
-        // TODO: this is going to be O(n^2) in the number of clusters in range.
-        
-        // Keep a cursor to the start of the window and the end of the window.
-        // When adding each new thing to the window, eject anything too far
-        // behind it, then compare it to everything that is left.
-        size_t window_start = 0;
-        size_t window_last = 0;
-        
-        for (size_t i = 0; i < sorted_pos.size(); i++) {
-            // we're looking for left to right connections, so don't start from the right
-            if (sorted_pos[i].second >= left_clusters.size()) {
-                continue;
-            }
-            
-            // the interval of linearized coordinates we want to form pairs to
-            int64_t coord_interval_start = sorted_pos[i].first + min_inter_cluster_distance;
-            int64_t coord_interval_end = sorted_pos[i].first + max_inter_cluster_distance;
-            
-            // move the window bounds forward until it's inside the coordinate interval
-            while (window_start < sorted_pos.size() ? sorted_pos[window_start].first < coord_interval_start : false) {
-                window_start++;
-            }
-            while (window_last + 1 < sorted_pos.size() ? sorted_pos[window_last + 1].first < coord_interval_end : false) {
-                window_last++;
-            }
-            
-            // add each pair of clusters that's from the two read ends to the return value
-            for (size_t j = window_start; j <= window_last; j++) {
-                if (sorted_pos[j].second >= left_clusters.size()) {
-                    to_return.emplace_back(sorted_pos[i].second, sorted_pos[j].second - left_clusters.size());
-                }
-            }
-        }
-    }
-    
-    return to_return;
-    
-};
-
-
-=======
->>>>>>> 90147333
 }
 
 
