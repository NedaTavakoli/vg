#include "gssw_aligner.hpp"
#include "json2pb.h"

// log(10)
static const double quality_scale_factor = 10.0 / log(10.0);
static const double exp_overflow_limit = log(std::numeric_limits<double>::max());

using namespace vg;
using namespace std;

BaseAligner::~BaseAligner(void) {
    free(nt_table);
    free(score_matrix);
}

gssw_graph* BaseAligner::create_gssw_graph(Graph& g) {
    
    // add a dummy sink node if we're pinning
    gssw_graph* graph = gssw_graph_create(g.node_size());
    unordered_map<int64_t, gssw_node*> nodes;
    
    for (int i = 0; i < g.node_size(); ++i) {
        Node* n = g.mutable_node(i);
        // switch any non-ATGCN characters from the node sequence to N
        auto cleaned_seq = nonATGCNtoN(n->sequence());
        gssw_node* node = (gssw_node*)gssw_node_create(n, n->id(),
                                                       cleaned_seq.c_str(),
                                                       nt_table,
                                                       score_matrix);
        nodes[n->id()] = node;
        gssw_graph_add_node(graph, node);
    }
    
    for (int i = 0; i < g.edge_size(); ++i) {
        // Convert all the edges
        Edge* e = g.mutable_edge(i);
        if(!e->from_start() && !e->to_end()) {
            // This is a normal end to start edge.
            gssw_nodes_add_edge(nodes[e->from()], nodes[e->to()]);
        } else if(e->from_start() && e->to_end()) {
            // This is a start to end edge, but isn't reversing and can be converted to a normal end to start edge.
            
            // Flip the start and end
            gssw_nodes_add_edge(nodes[e->to()], nodes[e->from()]);
        } else {
            // TODO: It's a reversing edge, which gssw doesn't support yet. What
            // we should really do is do a topological sort to break cycles, and
            // then flip everything at the lower-rank end of this edge around,
            // so we don't have to deal with its reversing-ness. But for now we
            // just die so we don't get nonsense into gssw.
#pragma omp critical
            {
                // We need the critical section so we don't throw uncaught
                // exceptions in multiple threads at once, leading to C++ trying
                // to run termiante in parallel. This doesn't make it safe, just
                // slightly safer.
                cerr << "Can't gssw over reversing edge " <<e->from() << (e->from_start() ? " start" : " end") << " -> "
                << e->to() << (e->to_end() ? " end" : " start")  << endl;
                // TODO: there's no safe way to kill the program without a way
                // to signal the master to do it, via a shared variable in the
                // clause that made us parallel.
            }
            exit(1);
        }
    }
    
    return graph;
    
}



void BaseAligner::gssw_mapping_to_alignment(gssw_graph* graph,
                                            gssw_graph_mapping* gm,
                                            Alignment& alignment,
                                            bool pinned,
                                            bool pin_left,
                                            bool print_score_matrices) {    
    alignment.clear_path();
    alignment.set_score(gm->score);
    alignment.set_query_position(0);
    Path* path = alignment.mutable_path();
    //alignment.set_cigar(graph_cigar(gm));
    
    gssw_graph_cigar* gc = &gm->cigar;
    gssw_node_cigar* ncs = gc->elements;
    //cerr << "gm->position " << gm->position << endl;
    string& to_seq = *alignment.mutable_sequence();
    //cerr << "-------------" << endl;
    
    if (print_score_matrices) {
        gssw_graph_print_score_matrices(graph, to_seq.c_str(), to_seq.size(), stderr);
        //cerr << alignment.DebugString() << endl;
    }
    
    int to_pos = 0;
    int from_pos = gm->position;
    
    for (int i = 0; i < gc->length; ++i) {
        // check that the current alignment has a non-zero length
        gssw_cigar* c = ncs[i].cigar;
        int l = c->length;
        if (l == 0) continue;
        gssw_cigar_element* e = c->elements;
        
        Node* from_node = (Node*) ncs[i].node->data;
        string& from_seq = *from_node->mutable_sequence();
        Mapping* mapping = path->add_mapping();
        
        if (i > 0) {
            // reset for each node after the first
            from_pos = 0;
        }
        
        mapping->mutable_position()->set_node_id(ncs[i].node->id);
        mapping->mutable_position()->set_offset(from_pos);
        mapping->set_rank(path->mapping_size());
        
        //cerr << from_node->id() << ":" << endl;
        
        for (int j=0; j < l; ++j, ++e) {
            int32_t length = e->length;
            //cerr << e->length << e->type << endl;
            
            Edit* edit;
            switch (e->type) {
                case 'M':
                case 'X':
                case 'N': {
                    // do the sequences match?
                    // emit a stream of "SNPs" and matches
                    int h = from_pos;
                    int last_start = from_pos;
                    int k = to_pos;
                    for ( ; h < from_pos + length; ++h, ++k) {
                        //cerr << h << ":" << k << " " << from_seq[h] << " " << to_seq[k] << endl;
                        if (from_seq[h] != to_seq[k]) {
                            // emit the last "match" region
                            if (h - last_start > 0) {
                                edit = mapping->add_edit();
                                edit->set_from_length(h-last_start);
                                edit->set_to_length(h-last_start);
                            }
                            // set up the SNP
                            edit = mapping->add_edit();
                            edit->set_from_length(1);
                            edit->set_to_length(1);
                            edit->set_sequence(to_seq.substr(k,1));
                            last_start = h+1;
                        }
                    }
                    // handles the match at the end or the case of no SNP
                    if (h - last_start > 0) {
                        edit = mapping->add_edit();
                        edit->set_from_length(h-last_start);
                        edit->set_to_length(h-last_start);
                    }
                    to_pos += length;
                    from_pos += length;
                } break;
                case 'D':
                    edit = mapping->add_edit();
                    edit->set_from_length(length);
                    edit->set_to_length(0);
                    from_pos += length;
                    break;
                case 'I':
                    edit = mapping->add_edit();
                    edit->set_from_length(0);
                    edit->set_to_length(length);
                    edit->set_sequence(to_seq.substr(to_pos, length));
                    to_pos += length;
                    break;
                case 'S':
                    // note that soft clips and insertions are semantically equivalent
                    // and can only be differentiated by their position in the read
                    // with soft clips coming at the start or end
                    edit = mapping->add_edit();
                    edit->set_from_length(0);
                    edit->set_to_length(length);
                    edit->set_sequence(to_seq.substr(to_pos, length));
                    to_pos += length;
                    break;
                default:
                    cerr << "error:[Aligner::gssw_mapping_to_alignment] "
                    << "unsupported cigar op type " << e->type << endl;
                    exit(1);
                    break;
                    
            }
        }
    }
    
    // compute and set identity
    alignment.set_identity(identity(alignment.path()));
}

void BaseAligner::reverse_graph(Graph& g, Graph& reversed_graph_out) {
    if (reversed_graph_out.node_size()) {
        cerr << "error:[Aligner::reverse_graph] output graph is not empty" << endl;
        exit(EXIT_FAILURE);
    }
    
    // add reversed nodes in reverse order (Graphs come in topologically sorted and gssw
    // depends on this fact)
    for (int64_t i = g.node_size() - 1; i >= 0; i--) {
        const Node& original_node = g.node(i);
        
        Node* reversed_node = reversed_graph_out.add_node();
        
        // reverse the sequence
        string* reversed_node_seq = reversed_node->mutable_sequence();
        reversed_node_seq->resize(original_node.sequence().length());
        reverse_copy(original_node.sequence().begin(), original_node.sequence().end(), reversed_node_seq->begin());
        
        // preserve ids for easier translation
        reversed_node->set_id(original_node.id());
    }
    
    // add reversed edges
    for (int64_t i = 0; i < g.edge_size(); i++) {
        const Edge& original_edge = g.edge(i);
        
        Edge* reversed_edge = reversed_graph_out.add_edge();
        
        // reverse edge orientation
        reversed_edge->set_from(original_edge.to());
        reversed_edge->set_to(original_edge.from());
        
        // we will swap the 5'/3' labels of the node ends after reversing the sequence so that
        // an edge leaving an end now enters a beginning and an edge entering a beginning now
        // leaves an end
        reversed_edge->set_from_start(original_edge.to_end());
        reversed_edge->set_to_end(original_edge.from_start());
    }
    
}

void BaseAligner::unreverse_graph(Graph& graph) {
    // this is only for getting correct reference-relative edits, so we can get away with only
    // reversing the sequences and not paying attention to the edges
    for (int64_t i = 0; i < graph.node_size(); i++) {
        Node* node = graph.mutable_node(i);
        string* node_seq = node->mutable_sequence();
        reverse(node_seq->begin(), node_seq->end());
    }
}

void BaseAligner::unreverse_graph_mapping(gssw_graph_mapping* gm) {
    
    gssw_graph_cigar* graph_cigar = &(gm->cigar);
    gssw_node_cigar* node_cigars = graph_cigar->elements;
    
    // reverse the order of the node cigars
    int32_t num_switching_nodes = graph_cigar->length / 2;
    int32_t last_idx = graph_cigar->length - 1;
    for (int32_t i = 0; i < num_switching_nodes; i++) {
        swap(node_cigars[i], node_cigars[last_idx - i]);
    }
    
    // reverse the actual cigar string for each node cigar
    for (int32_t i = 0; i < graph_cigar->length; i++) {
        gssw_cigar* node_cigar = node_cigars[i].cigar;
        gssw_cigar_element* elements = node_cigar->elements;
        
        int32_t num_switching_elements = node_cigar->length / 2;
        last_idx = node_cigar->length - 1;
        for (int32_t j = 0; j < num_switching_elements; j++) {
            swap(elements[j], elements[last_idx - j]);
        }
    }
    
    // compute the position in the first node
    if (graph_cigar->length > 0) {
        gssw_cigar_element* first_node_elements = node_cigars[0].cigar->elements;
        int32_t num_first_node_elements = node_cigars[0].cigar->length;
        uint32_t num_ref_aligned = 0; // the number of characters on the node sequence that are aligned
        for (int32_t i = 0; i < num_first_node_elements; i++) {
            switch (first_node_elements[i].type) {
                case 'M':
                case 'X':
                case 'N':
                case 'D':
                    num_ref_aligned += first_node_elements[i].length;
                    break;
                    
            }
        }
        gm->position = node_cigars[0].node->len - num_ref_aligned - (graph_cigar->length == 1 ? gm->position : 0);
    }
    else {
        gm->position = 0;
    }
}

string BaseAligner::graph_cigar(gssw_graph_mapping* gm) {
    stringstream s;
    gssw_graph_cigar* gc = &gm->cigar;
    gssw_node_cigar* nc = gc->elements;
    int to_pos = 0;
    int from_pos = gm->position;
    //string& to_seq = *alignment.mutable_sequence();
    s << from_pos << '@';
    for (int i = 0; i < gc->length; ++i, ++nc) {
        if (i > 0) from_pos = 0; // reset for each node after the first
        Node* from_node = (Node*) nc->node->data;
        s << from_node->id() << ':';
        gssw_cigar* c = nc->cigar;
        int l = c->length;
        gssw_cigar_element* e = c->elements;
        for (int j=0; j < l; ++j, ++e) {
            s << e->length << e->type;
        }
        if (i + 1 < gc->length) {
            s << ",";
        }
    }
    return s.str();
}

void BaseAligner::init_mapping_quality(double gc_content) {
    log_base = gssw_dna_recover_log_base(match, mismatch, gc_content, 1e-12);
}

int32_t BaseAligner::score_gap(size_t gap_length) {
    return gap_length ? -gap_open - (gap_length - 1) * gap_extension : 0;
}

double BaseAligner::maximum_mapping_quality_exact(vector<double>& scaled_scores, size_t* max_idx_out) {
    size_t size = scaled_scores.size();
    
    // if necessary, assume a null alignment of 0.0 for comparison since this is local
    if (size == 1) {
        scaled_scores.push_back(0.0);
    }
    
    double max_score = scaled_scores[0];
    size_t max_idx = 0;
    for (size_t i = 1; i < size; i++) {
        if (scaled_scores[i] > max_score) {
            max_score = scaled_scores[i];
            max_idx = i;
        }
    }
    
    *max_idx_out = max_idx;

    double qual = 0;
    if (max_score * size < exp_overflow_limit) {
        // no risk of double overflow, sum exp directly (half as many transcendental function evals)
        double numer = 0.0;
        for (size_t i = 0; i < size; i++) {
            if (i == max_idx) {
                continue;
            }
            numer += exp(scaled_scores[i]);
        }
        qual = -10.0 * log10(numer / (numer + exp(scaled_scores[max_idx])));
    }
    else {
        // work in log transformed valued to avoid risk of overflow
        double log_sum_exp = scaled_scores[0];
        for (size_t i = 1; i < size; i++) {
            log_sum_exp = add_log(log_sum_exp, scaled_scores[i]);
        }
        qual = -10.0 * log10(1.0 - exp(scaled_scores[max_idx] - log_sum_exp));
    }

    return qual;
}

// TODO: this algorithm has numerical problems that would be difficult to solve without increasing the
// time complexity: adding the probability of the maximum likelihood tends to erase the contribution
// of the other terms so that when you subtract them off you get scores of 0 or infinity

//vector<double> Aligner::all_mapping_qualities_exact(vector<double>& scaled_scores) {
//
//    double max_score = *max_element(scaled_scores.begin(), scaled_scores.end());
//    size_t size = scaled_scores.size();
//
//    vector<double> mapping_qualities(size);
//
//    if (max_score * size < exp_overflow_limit) {
//        // no risk of double overflow, sum exp directly (half as many transcendental function evals)
//        vector<double> exp_scaled_scores(size);
//        for (size_t i = 0; i < size; i++) {
//            exp_scaled_scores[i] = exp(scaled_scores[i]);
//        }
//        double denom = std::accumulate(exp_scaled_scores.begin(), exp_scaled_scores.end(), 0.0);
//        for (size_t i = 0; i < size; i++) {
//            mapping_qualities[i] = -10.0 * log10((denom - exp_scaled_scores[i]) / denom);
//        }
//    }
//    else {
//        // work in log transformed valued to avoid risk of overflow
//        double log_sum_exp = scaled_scores[0];
//        for (size_t i = 1; i < size; i++) {
//            log_sum_exp = add_log(log_sum_exp, scaled_scores[i]);
//        }
//        for (size_t i = 0; i < size; i++) {
//            mapping_qualities[i] = -10.0 * log10(1.0 - exp(scaled_scores[i] - log_sum_exp));
//        }
//    }
//    return mapping_qualities;
//}

double BaseAligner::maximum_mapping_quality_approx(vector<double>& scaled_scores, size_t* max_idx_out) {
    
    // if necessary, assume a null alignment of 0.0 for comparison since this is local
    if (scaled_scores.size() == 1) {
        scaled_scores.push_back(0.0);
    }
    
    double max_score = scaled_scores[0];
    size_t max_idx = 0;
    
    double next_score = -std::numeric_limits<double>::max();
    int32_t next_count = 0;
    
    for (int32_t i = 1; i < scaled_scores.size(); i++) {
        double score = scaled_scores[i];
        if (score > max_score) {
            if (next_score == max_score) {
                next_count++;
            }
            else {
                next_score = max_score;
                next_count = 1;
            }
            max_score = score;
            max_idx = i;
        }
        else if (score > next_score) {
            next_score = score;
            next_count = 1;
        }
        else if (score == next_score) {
            next_count++;
        }
    }
    
    *max_idx_out = max_idx;

    return max(0.0, quality_scale_factor * (max_score - next_score - (next_count > 1 ? log(next_count) : 0.0)));
}

void BaseAligner::compute_mapping_quality(vector<Alignment>& alignments,
                                          int max_mapping_quality,
                                          bool fast_approximation,
                                          double cluster_mq,
                                          bool use_cluster_mq,
                                          int overlap_count,
                                          double mq_estimate,
                                          double identity_weight) {
    
    if (log_base <= 0.0) {
        cerr << "error:[Aligner] must call init_mapping_quality before computing mapping qualities" << endl;
        exit(EXIT_FAILURE);
    }
    
    if (alignments.empty()) {
        return;
    }
    
    vector<double> scaled_scores(alignments.size());
    for (size_t i = 0; i < alignments.size(); i++) {
        scaled_scores[i] = log_base * alignments[i].score();
    }

    double mapping_quality;
    size_t max_idx;
    if (!fast_approximation) {
        mapping_quality = maximum_mapping_quality_exact(scaled_scores, &max_idx);
    }
    else {
        mapping_quality = maximum_mapping_quality_approx(scaled_scores, &max_idx);
    }

    if (use_cluster_mq) {
        mapping_quality = prob_to_phred(sqrt(phred_to_prob(cluster_mq + mapping_quality)));
    }

    if (mq_estimate < mapping_quality) {
        mapping_quality = prob_to_phred(sqrt(phred_to_prob(mq_estimate + mapping_quality)));
    }

    auto& max_aln = alignments[max_idx];
    int l = max(alignment_to_length(max_aln), alignment_from_length(max_aln));
    double identity = 1. - (double)(l * match - max_aln.score()) / (match + mismatch) / l;

    mapping_quality *= pow(identity, identity_weight);

    if (mapping_quality > max_mapping_quality) {
        mapping_quality = max_mapping_quality;
    }

    if (alignments[max_idx].score() == 0) {
        mapping_quality = 0;
    }

    alignments[max_idx].set_mapping_quality(max(0, (int32_t) round(mapping_quality)));
    for (int i = 1; i < alignments.size(); ++i) {
        alignments[0].add_secondary_score(alignments[i].score());
    }
}

int32_t BaseAligner::compute_mapping_quality(vector<int32_t> scores, bool fast_approximation) {
    
    vector<double> scaled_scores(scores.size(), 0.0);
    for (size_t i = 0; i < scores.size(); i++) {
        scaled_scores[i] = log_base * scores[i];
    }
    size_t idx;
    return (int32_t) (fast_approximation ? maximum_mapping_quality_approx(scaled_scores, &idx)
                                         : maximum_mapping_quality_exact(scaled_scores, &idx));
}

void BaseAligner::compute_paired_mapping_quality(pair<vector<Alignment>, vector<Alignment>>& alignment_pairs,
                                                 const vector<double>& frag_weights,
                                                 int max_mapping_quality1,
                                                 int max_mapping_quality2,
                                                 bool fast_approximation,
                                                 double cluster_mq,
                                                 bool use_cluster_mq,
                                                 int overlap_count1,
                                                 int overlap_count2,
                                                 double mq_estimate1,
                                                 double mq_estimate2,
                                                 double identity_weight) {
    
    if (log_base <= 0.0) {
        cerr << "error:[Aligner] must call init_mapping_quality before computing mapping qualities" << endl;
        exit(EXIT_FAILURE);
    }
    
    size_t size = min(
                      alignment_pairs.first.size(),
                      alignment_pairs.second.size());
    
    if (size == 0) {
        return;
    }
    
    vector<double> scaled_scores(size);
    
    for (size_t i = 0; i < size; i++) {
        scaled_scores[i] = log_base * (alignment_pairs.first[i].score() + alignment_pairs.second[i].score());
        // + frag_weights[i]);
        // ^^^ we could also incorporate the fragment weights, but this does not seem to help performance
        // at least with the weights which we are using; todo explore this
    }

    size_t max_idx;
    double mapping_quality;
    if (!fast_approximation) {
        mapping_quality = maximum_mapping_quality_exact(scaled_scores, &max_idx);
    }
    else {
        mapping_quality = maximum_mapping_quality_approx(scaled_scores, &max_idx);
    }
    
    if (use_cluster_mq) {
        mapping_quality = prob_to_phred(sqrt(phred_to_prob(cluster_mq + mapping_quality)));
    }

    double mapping_quality1 = mapping_quality;
    double mapping_quality2 = mapping_quality;

    if (mq_estimate1 < mapping_quality2) {
        mapping_quality1 = prob_to_phred(sqrt(phred_to_prob(mq_estimate1 + mapping_quality1)));
    }
    if (mq_estimate2 < mapping_quality2) {
        mapping_quality2 = prob_to_phred(sqrt(phred_to_prob(mq_estimate2 + mapping_quality2)));
    }

    auto& max_aln1 = alignment_pairs.first[max_idx];
    int len1 = max(alignment_to_length(max_aln1), alignment_from_length(max_aln1));
    double identity1 = 1. - (double)(len1 * match - max_aln1.score()) / (match + mismatch) / len1;
    auto& max_aln2 = alignment_pairs.second[max_idx];
    int len2 = max(alignment_to_length(max_aln2), alignment_from_length(max_aln2));
    double identity2 = 1. - (double)(len2 * match - max_aln2.score()) / (match + mismatch) / len2;

    mapping_quality1 *= pow(identity1, identity_weight);
    mapping_quality2 *= pow(identity2, identity_weight);

    if (mapping_quality1 > max_mapping_quality1) {
        mapping_quality1 = max_mapping_quality1;
    }
    if (mapping_quality2 > max_mapping_quality2) {
        mapping_quality2 = max_mapping_quality2;
    }

    if (alignment_pairs.first[max_idx].score() == 0) {
        mapping_quality1 = 0;
    }
    if (alignment_pairs.second[max_idx].score() == 0) {
        mapping_quality2 = 0;
    }

    mapping_quality = max(0, (int32_t)round(min(mapping_quality1, mapping_quality2)));

    alignment_pairs.first[max_idx].set_mapping_quality(mapping_quality);
    alignment_pairs.second[max_idx].set_mapping_quality(mapping_quality);

    for (int i = 1; i < alignment_pairs.first.size(); ++i) {
        alignment_pairs.first[0].add_secondary_score(alignment_pairs.first[i].score());
    }
    for (int i = 1; i < alignment_pairs.second.size(); ++i) {
        alignment_pairs.second[0].add_secondary_score(alignment_pairs.second[i].score());
    }

}

double BaseAligner::mapping_quality_score_diff(double mapping_quality) const {
    return mapping_quality / (quality_scale_factor * log_base);
}

double BaseAligner::estimate_next_best_score(int length, double min_diffs) {
    return ((length - min_diffs) * match - min_diffs * mismatch);
}

double BaseAligner::estimate_max_possible_mapping_quality(int length, double min_diffs, double next_min_diffs) {
    double max_score = log_base * ((length - min_diffs) * match - min_diffs * mismatch);
    double next_max_score = log_base * ((length - next_min_diffs) * match - next_min_diffs * mismatch);
    vector<double> v = { max_score, next_max_score };
    size_t max_idx;
    return maximum_mapping_quality_approx(v, &max_idx);
}

double BaseAligner::score_to_unnormalized_likelihood_ln(double score) {
    // Log base needs to be set, or this can't work. It's set by default in
    // QualAdjAligner but needs to be set up manually in the normal Aligner.
    assert(log_base != 0);
    // Likelihood is proportional to e^(lambda * score), so ln is just the exponent.
    return log_base * score;
}

size_t BaseAligner::longest_detectable_gap(const Alignment& alignment, const string::const_iterator& read_pos) const {
    // algebraic solution for when score is > 0 assuming perfect match other than gap
    int64_t overhang_length = min(read_pos - alignment.sequence().begin(), alignment.sequence().end() - read_pos);
    int64_t numer = match * overhang_length + full_length_bonus;
    int64_t gap_length = (numer - gap_open) / gap_extension + 1;
    return gap_length >= 0 && overhang_length > 0 ? gap_length : 0;
}

size_t BaseAligner::longest_detectable_gap(const Alignment& alignment) const {
    // longest detectable gap across entire read is in the middle
    return longest_detectable_gap(alignment, alignment.sequence().begin() + (alignment.sequence().size() / 2));
    
}

int32_t BaseAligner::score_alignment(const Alignment& aln, const function<size_t(pos_t, pos_t, size_t)>& estimate_distance,
    bool strip_bonuses) {
    
    int score = 0;
    int read_offset = 0;
    auto& path = aln.path();
    for (int i = 0; i < path.mapping_size(); ++i) {
        // For each mapping
        auto& mapping = path.mapping(i);
        for (int j = 0; j < mapping.edit_size(); ++j) {
            // For each edit in the mapping
            auto& edit = mapping.edit(j);
            
            // Score the edit according to its type
            if (edit_is_match(edit)) {
                score += score_exact_match(aln, read_offset, edit.to_length());
            } else if (edit_is_sub(edit)) {
                score -= mismatch * edit.sequence().size();
            } else if (edit_is_deletion(edit)) {
                score -= gap_open + edit.from_length() * gap_extension;
            } else if (edit_is_insertion(edit)
                       && !((i == 0 && j == 0)
                            || (i == path.mapping_size()-1
                                && j == mapping.edit_size()-1))) {
                // todo how do we score this qual adjusted?
                score -= gap_open + edit.to_length() * gap_extension;
            }
            read_offset += edit.to_length();
        }
        // score any intervening gaps in mappings using approximate distances
        if (i+1 < path.mapping_size()) {
            // what is the distance between the last position of this mapping
            // and the first of the next
            Position last_pos = mapping.position();
            last_pos.set_offset(last_pos.offset() + mapping_from_length(mapping));
            Position next_pos = path.mapping(i+1).position();
            // Estimate the distance
            int dist = estimate_distance(make_pos_t(last_pos), make_pos_t(next_pos), aln.sequence().size());
            if (dist > 0) {
                // If it's nonzero, score it as a deletion gap
                score -= gap_open + dist * gap_extension;
            }
        }
    }
    
    if (!strip_bonuses) {
        // We should report any bonuses used in the DP in the final score
        if (!softclip_start(aln)) {
            score += full_length_bonus;
        }
        if (!softclip_end(aln)) {
            score += full_length_bonus;
        }
    }
    
    return score;
}

int32_t BaseAligner::remove_bonuses(const Alignment& aln, bool pinned, bool pin_left) {
    int32_t score = aln.score();
    if (softclip_start(aln) == 0 && !(pinned && pin_left)) {
        // No softclip at the start, and a left end bonus was applied.
        score -= full_length_bonus;
    }
    if (softclip_end(aln) == 0 && !(pinned && !pin_left)) {
        // No softclip at the end, and a right end bonus was applied.
        score -= full_length_bonus;
    }
    return score;
}


Aligner::Aligner(int8_t _match,
                 int8_t _mismatch,
                 int8_t _gap_open,
                 int8_t _gap_extension,
                 int8_t _full_length_bonus,
                 double gc_content)
{
    match = _match;
    mismatch = _mismatch;
    gap_open = _gap_open;
    gap_extension = _gap_extension;
    full_length_bonus = _full_length_bonus;
    // these are used when setting up the nodes
    nt_table = gssw_create_nt_table();
    score_matrix = gssw_create_score_matrix(match, mismatch);
    BaseAligner::init_mapping_quality(gc_content);
}


void Aligner::align_internal(Alignment& alignment, vector<Alignment>* multi_alignments, Graph& g,
                             bool pinned, bool pin_left, int32_t max_alt_alns,
                             bool traceback_aln, bool print_score_matrices) {

    // check input integrity
    if (pin_left && !pinned) {
        cerr << "error:[Aligner] cannot choose pinned end in non-pinned alignment" << endl;
        exit(EXIT_FAILURE);
    }
    if (multi_alignments && !pinned) {
        cerr << "error:[Aligner] multiple traceback is not implemented in local alignment, only pinned and global" << endl;
        exit(EXIT_FAILURE);
    }
    if (!multi_alignments && max_alt_alns != 1) {
        cerr << "error:[Aligner] cannot specify maximum number of alignments in single alignment" << endl;
        exit(EXIT_FAILURE);
    }
<<<<<<< HEAD

=======
    
>>>>>>> 794d46b8
    // alignment pinning algorithm is based on pinning in bottom right corner, if pinning in top
    // left we need to reverse all the sequences first and translate the alignment back later
    
    // create reversed graph if necessary
    Graph reversed_graph;
    if (pin_left) {
        reverse_graph(g, reversed_graph);
    }

    // choose forward or reversed objects
    // note: have to make a copy of the sequence because we will modify it to add a pinning point
    Graph* align_graph = &g;
    string align_sequence = alignment.sequence();
    if (pin_left) {
        align_graph = &reversed_graph;
        reverse(align_sequence.begin(), align_sequence.end());
    }
    
    // convert into gssw graph
    gssw_graph* graph = create_gssw_graph(*align_graph);
    
    // perform dynamic programming
    gssw_graph_fill_pinned(graph, align_sequence.c_str(),
                           nt_table, score_matrix,
                           gap_open, gap_extension, full_length_bonus,
                           pinned ? 0 : full_length_bonus, 15, 2, traceback_aln);
    
    // traceback either from pinned position or optimal local alignment
<<<<<<< HEAD
    if (traceback_aln) {
        if (pinned) {
            // trace back pinned alignment
            gssw_graph_mapping** gms = gssw_graph_trace_back_pinned_multi (graph,
                                                                           pinned_node,
                                                                           max_alt_alns,
                                                                           align_sequence.c_str(),
                                                                           align_sequence.size(),
                                                                           nt_table,
                                                                           score_matrix,
                                                                           gap_open,
                                                                           gap_extension,
                                                                           full_length_bonus,
                                                                           0);
=======
    if (pinned) {
        // trace back pinned alignment
        gssw_graph_mapping** gms = gssw_graph_trace_back_pinned_multi (graph,
                                                                       max_alt_alns,
                                                                       true,
                                                                       align_sequence.c_str(),
                                                                       align_sequence.size(),
                                                                       nt_table,
                                                                       score_matrix,
                                                                       gap_open,
                                                                       gap_extension,
                                                                       full_length_bonus,
                                                                       0);
>>>>>>> 794d46b8
        
            if (pin_left) {
                // translate graph and mappings into original node space
                unreverse_graph(reversed_graph);
                for (int32_t i = 0; i < max_alt_alns; i++) {
                    unreverse_graph_mapping(gms[i]);
                }
            }
        
            // convert optimal alignment and store it in the input Alignment object (in the multi alignment,
            // this will have been set to the first in the vector)
            if (gms[0]->score > 0) {
                // have a mapping, can just convert normally
                gssw_mapping_to_alignment(graph, gms[0], alignment, pinned, pin_left, print_score_matrices);
            }
            else if (g.node_size() > 0) {
                // gssw will not identify mappings with 0 score, infer location based on pinning
            
                Mapping* mapping = alignment.mutable_path()->add_mapping();
                mapping->set_rank(1);
            

                // locate at a beginning of an arbitrary source node or end of an arbitrary sink node as appropriate
                Position* position = mapping->mutable_position();
                if (pin_left) {
                    position->set_node_id(g.node(0).id());
                    position->set_offset(0);
                }
                else {
                    position->set_node_id(g.node(g.node_size() - 1).id());
                    position->set_offset(g.node(g.node_size() - 1).sequence().length());
                }
            
                // soft clip
                Edit* edit = mapping->add_edit();
                edit->set_to_length(alignment.sequence().length());
                edit->set_sequence(alignment.sequence());
            }
        
            if (multi_alignments) {
                // determine how many non-null alignments were returned
                int32_t num_non_null = max_alt_alns;
                for (int32_t i = 1; i < max_alt_alns; i++) {
                    if (gms[i]->score <= 0) {
                        num_non_null = i;
                        break;
                    }
                }
            
                // reserve to avoid illegal access errors that occur when the vector reallocates
                multi_alignments->reserve(num_non_null);
            
                // copy the primary alignment
                multi_alignments->emplace_back(alignment);
            
                // convert the alternate alignments and store them at the back of the vector (this will not
                // execute if we are doing single alignment)
                for (int32_t i = 1; i < num_non_null; i++) {
                    gssw_graph_mapping* gm = gms[i];
                
                    // make new alignment object
                    multi_alignments->emplace_back();
                    Alignment& next_alignment = multi_alignments->back();
                
                    // copy over sequence information from the primary alignment
                    next_alignment.set_sequence(alignment.sequence());
                    next_alignment.set_quality(alignment.quality());
                
                    // get path of the alternate alignment
                    gssw_mapping_to_alignment(graph, gm, next_alignment, pinned, pin_left, print_score_matrices);
                
                }
            
            }
        
            for (int32_t i = 0; i < max_alt_alns; i++) {
                gssw_graph_mapping_destroy(gms[i]);
            }
            free(gms);
        }
        else {
            // trace back local alignment
            gssw_graph_mapping* gm = gssw_graph_trace_back (graph,
                                                            align_sequence.c_str(),
                                                            align_sequence.size(),
                                                            nt_table,
                                                            score_matrix,
                                                            gap_open,
                                                            gap_extension,
                                                            full_length_bonus,
                                                            full_length_bonus);
        
            gssw_mapping_to_alignment(graph, gm, alignment, pinned, pin_left, print_score_matrices);
            gssw_graph_mapping_destroy(gm);
        }
    } else {
        assert(false);
    }
    
    //gssw_graph_print_score_matrices(graph, sequence.c_str(), sequence.size(), stderr);
    
    gssw_graph_destroy(graph);
}

void Aligner::align(Alignment& alignment, Graph& g, bool traceback_aln, bool print_score_matrices) {
    
    align_internal(alignment, nullptr, g, false, false, 1, traceback_aln, print_score_matrices);
}

void Aligner::align_pinned(Alignment& alignment, Graph& g, bool pin_left) {
    
    align_internal(alignment, nullptr, g, true, pin_left, 1, true, false);
}

void Aligner::align_pinned_multi(Alignment& alignment, vector<Alignment>& alt_alignments, Graph& g,
                                 bool pin_left, int32_t max_alt_alns) {
    
    if (alt_alignments.size() != 0) {
        cerr << "error:[Aligner::align_pinned_multi] output vector must be empty for pinned multi-aligning" << endl;
        exit(EXIT_FAILURE);
    }
    
    align_internal(alignment, &alt_alignments, g, true, pin_left, max_alt_alns, true, false);
}

void Aligner::align_global_banded(Alignment& alignment, Graph& g,
                                  int32_t band_padding, bool permissive_banding) {
    
    // We need to figure out what size ints we need to use.
    // Get upper and lower bounds on the scores. TODO: if these overflow int64 we're out of luck
    int64_t best_score = alignment.sequence().size() * match;
    size_t total_bases = 0;
    for(size_t i = 0; i < g.node_size(); i++) {
        total_bases += g.node(i).sequence().size();
    }
    int64_t worst_score = max(alignment.sequence().size(), total_bases) * -max(max(mismatch, gap_open), gap_extension);
    
    // TODO: put this all into another template somehow?
    
    if (best_score <= numeric_limits<int8_t>::max() && worst_score >= numeric_limits<int8_t>::min()) {
        // We'll fit in int8
        BandedGlobalAligner<int8_t> band_graph(alignment,
                                               g,
                                               band_padding,
                                               permissive_banding,
                                               false);
        
        band_graph.align(score_matrix, nt_table, gap_open, gap_extension);
    } else if (best_score <= numeric_limits<int16_t>::max() && worst_score >= numeric_limits<int16_t>::min()) {
        // We'll fit in int16
        BandedGlobalAligner<int16_t> band_graph(alignment,
                                                g,
                                                band_padding,
                                                permissive_banding,
                                                false);
        
        band_graph.align(score_matrix, nt_table, gap_open, gap_extension);
    } else if (best_score <= numeric_limits<int32_t>::max() && worst_score >= numeric_limits<int32_t>::min()) {
        // We'll fit in int32
        BandedGlobalAligner<int32_t> band_graph(alignment,
                                                g,
                                                band_padding,
                                                permissive_banding,
                                                false);
        
        band_graph.align(score_matrix, nt_table, gap_open, gap_extension);
    } else {
        // Fall back to int64
        BandedGlobalAligner<int64_t> band_graph(alignment,
                                                g,
                                                band_padding,
                                                permissive_banding,
                                                false);
        
        band_graph.align(score_matrix, nt_table, gap_open, gap_extension);
    }

}

void Aligner::align_global_banded_multi(Alignment& alignment, vector<Alignment>& alt_alignments, Graph& g,
                                        int32_t max_alt_alns, int32_t band_padding, bool permissive_banding) {
                                        
    // We need to figure out what size ints we need to use.
    // Get upper and lower bounds on the scores. TODO: if these overflow int64 we're out of luck
    int64_t best_score = alignment.sequence().size() * match;
    size_t total_bases = 0;
    for(size_t i = 0; i < g.node_size(); i++) {
        total_bases += g.node(i).sequence().size();
    }
    int64_t worst_score = max(alignment.sequence().size(), total_bases) * -max(max(mismatch, gap_open), gap_extension);
    
    if (best_score <= numeric_limits<int8_t>::max() && worst_score >= numeric_limits<int8_t>::min()) {
        // We'll fit in int8
        BandedGlobalAligner<int8_t> band_graph(alignment,
                                               g,
                                               alt_alignments,
                                               max_alt_alns,
                                               band_padding,
                                               permissive_banding,
                                               false);
        
        band_graph.align(score_matrix, nt_table, gap_open, gap_extension);
    } else if (best_score <= numeric_limits<int16_t>::max() && worst_score >= numeric_limits<int16_t>::min()) {
        // We'll fit in int16
        BandedGlobalAligner<int16_t> band_graph(alignment,
                                                g,
                                                alt_alignments,
                                                max_alt_alns,
                                                band_padding,
                                                permissive_banding,
                                                false);
        
        band_graph.align(score_matrix, nt_table, gap_open, gap_extension);
    } else if (best_score <= numeric_limits<int32_t>::max() && worst_score >= numeric_limits<int32_t>::min()) {
        // We'll fit in int32
        BandedGlobalAligner<int32_t> band_graph(alignment,
                                                g,
                                                alt_alignments,
                                                max_alt_alns,
                                                band_padding,
                                                permissive_banding,
                                                false);
        
        band_graph.align(score_matrix, nt_table, gap_open, gap_extension);
    } else {
        // Fall back to int64
        BandedGlobalAligner<int64_t> band_graph(alignment,
                                                g,
                                                alt_alignments,
                                                max_alt_alns,
                                                band_padding,
                                                permissive_banding,
                                                false);
        
        band_graph.align(score_matrix, nt_table, gap_open, gap_extension);
    }
}

// Scoring an exact match is very simple in an ordinary Aligner

int32_t Aligner::score_exact_match(const Alignment& aln, size_t read_offset, size_t length) {
    return match * length;
}

int32_t Aligner::score_exact_match(const string& sequence) const {
    return match * sequence.length();
}

int32_t Aligner::score_exact_match(string::const_iterator seq_begin, string::const_iterator seq_end) const {
    return match * (seq_end - seq_begin);
}

QualAdjAligner::QualAdjAligner(int8_t _match,
                               int8_t _mismatch,
                               int8_t _gap_open,
                               int8_t _gap_extension,
                               int8_t _full_length_bonus,
                               int8_t _max_scaled_score,
                               uint8_t _max_qual_score,
                               double gc_content)
{
    
    max_qual_score = _max_qual_score;
    match = _match;
    mismatch = _mismatch;
    gap_open = _gap_open;
    gap_extension = _gap_extension;
    full_length_bonus = _full_length_bonus;
    
    int8_t original_gap_open = gap_open;
    
    nt_table = gssw_create_nt_table();
    score_matrix = gssw_dna_scaled_adjusted_qual_matrix(_max_scaled_score, max_qual_score, &gap_open,
                                                        &gap_extension, match, mismatch,
                                                        gc_content, 1e-12);
    scale_factor = gap_open / original_gap_open;
    match *= scale_factor;
    mismatch *= scale_factor;
    full_length_bonus *= scale_factor;
    
    BaseAligner::init_mapping_quality(gc_content);
}

void QualAdjAligner::align_internal(Alignment& alignment, vector<Alignment>* multi_alignments, Graph& g,
                                    bool pinned, bool pin_left, int32_t max_alt_alns, bool traceback_aln, bool print_score_matrices) {
    
    // check input integrity
    if (pin_left && !pinned) {
        cerr << "error:[Aligner] cannot choose pinned end in non-pinned alignment" << endl;
        exit(EXIT_FAILURE);
    }
    if (multi_alignments && !pinned) {
        cerr << "error:[Aligner] multiple traceback is not implemented in local alignment, only pinned and global" << endl;
        exit(EXIT_FAILURE);
    }
    if (!multi_alignments && max_alt_alns != 1) {
        cerr << "error:[Aligner] cannot specify maximum number of alignments in single alignment" << endl;
        exit(EXIT_FAILURE);
    }
    
    // alignment pinning algorithm is based on pinning in bottom right corner, if pinning in top
    // left we need to reverse all the sequences first and translate the alignment back later
    
    // create reversed graph if necessary
    Graph reversed_graph;
    if (pin_left) {
        reverse_graph(g, reversed_graph);
    }
    
    // choose forward or reversed objects
    // note: have to make copies of the strings because we will modify them to add a pinning point
    Graph* align_graph = &g;
    string align_sequence = alignment.sequence();
    string align_quality = alignment.quality();
    if (pin_left) {
        align_graph = &reversed_graph;
        reverse(align_sequence.begin(), align_sequence.end());
        reverse(align_quality.begin(), align_quality.end());
    }
    
    if (align_quality.length() != align_sequence.length()) {
        cerr << "error:[QualAdjAligner] Read " << alignment.name() << " has sequence and quality strings with different lengths. Cannot perform base quality adjusted alignment. Consider toggling off base quality adjusted alignment." << endl;
        exit(EXIT_FAILURE);
    }
    
    // convert into gssw graph and get dummy pinned node (if pinning)
    gssw_graph* graph = create_gssw_graph(*align_graph);
    
    // perform dynamic programming
    // offer a full length bonus on each end, or only on the left if the right end is pinned.
    gssw_graph_fill_pinned_qual_adj(graph, align_sequence.c_str(), align_quality.c_str(),
                                    nt_table, score_matrix,
                                    gap_open, gap_extension,
                                    full_length_bonus, pinned ? 0 : full_length_bonus, 15, 2, traceback_aln);
    
    // traceback either from pinned position or optimal local alignment
<<<<<<< HEAD
    if (traceback_aln) {
        if (pinned) {
            // trace back pinned alignment
            gssw_graph_mapping** gms = gssw_graph_trace_back_pinned_qual_adj_multi (graph,
                                                                                    pinned_node,
                                                                                    max_alt_alns,
                                                                                    align_sequence.c_str(),
                                                                                    align_quality.c_str(),
                                                                                    align_sequence.size(),
                                                                                    nt_table,
                                                                                    score_matrix,
                                                                                    gap_open,
                                                                                    gap_extension,
                                                                                    full_length_bonus,
                                                                                    0);
=======
    if (pinned) {
        // trace back pinned alignment
        gssw_graph_mapping** gms = gssw_graph_trace_back_pinned_qual_adj_multi (graph,
                                                                                max_alt_alns,
                                                                                true,
                                                                                align_sequence.c_str(),
                                                                                align_quality.c_str(),
                                                                                align_sequence.size(),
                                                                                nt_table,
                                                                                score_matrix,
                                                                                gap_open,
                                                                                gap_extension,
                                                                                full_length_bonus,
                                                                                0);
>>>>>>> 794d46b8
        
            if (pin_left) {
                // translate graph and mappings into original node space
                unreverse_graph(reversed_graph);
                for (int32_t i = 0; i < max_alt_alns; i++) {
                    unreverse_graph_mapping(gms[i]);
                }
            }
        
            // convert optimal alignment and store it in the input Alignment object (in the multi alignment,
            // this will have been set to the first in the vector)
            if (gms[0]->score > 0) {
                // have a mapping, can just convert normally
                gssw_mapping_to_alignment(graph, gms[0], alignment, pinned, pin_left, print_score_matrices);
            }
            else if (g.node_size() > 0) {
                // gssw will not identify mappings with 0 score, infer location based on pinning
            
                Mapping* mapping = alignment.mutable_path()->add_mapping();
                mapping->set_rank(1);
            
                // locate at a beginning of a source node or end of a sink node as appropriate
                Position* position = mapping->mutable_position();
                if (pin_left) {
                    position->set_node_id(g.node(0).id());
                    position->set_offset(0);
                }
                else {
                    position->set_node_id(g.node(g.node_size() - 1).id());
                    position->set_offset(g.node(g.node_size() - 1).sequence().length());
                }
            
                // soft clip
                Edit* edit = mapping->add_edit();
                edit->set_to_length(alignment.sequence().length());
                edit->set_sequence(alignment.sequence());
            }
        
        
            if (multi_alignments) {
                // determine how many non-null alignments were returned
                int32_t num_non_null = max_alt_alns;
                for (int32_t i = 1; i < max_alt_alns; i++) {
                    if (gms[i]->score <= 0) {
                        num_non_null = i;
                        break;
                    }
                }
            
                // reserve to avoid illegal access errors that occur when the vector reallocates
                multi_alignments->reserve(num_non_null);
            
                // copy the primary alignment
                multi_alignments->emplace_back(alignment);
            
                // convert the alternate alignments and store them at the back of the vector (this will not
                // execute if we are doing single alignment)
                for (int32_t i = 1; i < num_non_null; i++) {
                    gssw_graph_mapping* gm = gms[i];
                
                    // make new alignment object
                    multi_alignments->emplace_back();
                    Alignment& next_alignment = multi_alignments->back();
                
                    // copy over sequence information from the primary alignment
                    next_alignment.set_sequence(alignment.sequence());
                    next_alignment.set_quality(alignment.quality());
                
                    // get path of the alternate alignment
                    gssw_mapping_to_alignment(graph, gm, next_alignment, pinned, pin_left, print_score_matrices);
                
                }
            }
        
            for (int32_t i = 0; i < max_alt_alns; i++) {
                gssw_graph_mapping_destroy(gms[i]);
            }
            free(gms);
        }
        else {
            // trace back local alignment
            gssw_graph_mapping* gm = gssw_graph_trace_back_qual_adj (graph,
                                                                     align_sequence.c_str(),
                                                                     align_quality.c_str(),
                                                                     align_sequence.size(),
                                                                     nt_table,
                                                                     score_matrix,
                                                                     gap_open,
                                                                     gap_extension,
                                                                     full_length_bonus,
                                                                     full_length_bonus);
        
            gssw_mapping_to_alignment(graph, gm, alignment, pinned, pin_left, print_score_matrices);
            gssw_graph_mapping_destroy(gm);
        }
    } else {
        // just set the score of the alignment
        // XXXX TODO
        assert(false);
    }
    
    //gssw_graph_print_score_matrices(graph, sequence.c_str(), sequence.size(), stderr);
    
    gssw_graph_destroy(graph);
    
}

void QualAdjAligner::align(Alignment& alignment, Graph& g, bool traceback_aln, bool print_score_matrices) {
    
    align_internal(alignment, nullptr, g, false, false, 1, traceback_aln, print_score_matrices);
}

void QualAdjAligner::align_pinned(Alignment& alignment, Graph& g, bool pin_left) {

    align_internal(alignment, nullptr, g, true, pin_left, 1, true, false);

}

void QualAdjAligner::align_pinned_multi(Alignment& alignment, vector<Alignment>& alt_alignments, Graph& g,
                                        bool pin_left, int32_t max_alt_alns) {
    align_internal(alignment, &alt_alignments, g, true, pin_left, max_alt_alns, true, false);
}

void QualAdjAligner::align_global_banded(Alignment& alignment, Graph& g,
                                         int32_t band_padding, bool permissive_banding) {
    
    BandedGlobalAligner<int16_t> band_graph = BandedGlobalAligner<int16_t>(alignment,
                                                                           g,
                                                                           band_padding,
                                                                           permissive_banding,
                                                                           true);
    
    band_graph.align(score_matrix, nt_table, gap_open, gap_extension);
}

void QualAdjAligner::align_global_banded_multi(Alignment& alignment, vector<Alignment>& alt_alignments, Graph& g,
                                               int32_t max_alt_alns, int32_t band_padding, bool permissive_banding) {
    
    BandedGlobalAligner<int16_t> band_graph = BandedGlobalAligner<int16_t>(alignment,
                                                                           g,
                                                                           alt_alignments,
                                                                           max_alt_alns,
                                                                           band_padding,
                                                                           permissive_banding,
                                                                           true);
    
    band_graph.align(score_matrix, nt_table, gap_open, gap_extension);
}

int32_t QualAdjAligner::score_exact_match(const Alignment& aln, size_t read_offset, size_t length) {
    auto& sequence = aln.sequence();
    auto& base_quality = aln.quality();
    int32_t score = 0;
    for (int32_t i = 0; i < length; i++) {
        // index 5 x 5 score matrices (ACGTN)
        // always have match so that row and column index are same and can combine algebraically
        score += score_matrix[25 * base_quality[read_offset + i] + 6 * nt_table[sequence[read_offset + i]]];
    }
    return score;
}

int32_t QualAdjAligner::score_exact_match(const string& sequence, const string& base_quality) const {
    int32_t score = 0;
    for (int32_t i = 0; i < sequence.length(); i++) {
        // index 5 x 5 score matrices (ACGTN)
        // always have match so that row and column index are same and can combine algebraically
        score += score_matrix[25 * base_quality[i] + 6 * nt_table[sequence[i]]];
    }
    return score;
}


int32_t QualAdjAligner::score_exact_match(string::const_iterator seq_begin, string::const_iterator seq_end,
                                          string::const_iterator base_qual_begin) const {
    int32_t score = 0;
    for (auto seq_iter = seq_begin, qual_iter = base_qual_begin; seq_iter != seq_end; seq_iter++) {
        // index 5 x 5 score matrices (ACGTN)
        // always have match so that row and column index are same and can combine algebraically
        score += score_matrix[25 * (*qual_iter) + 6 * nt_table[*seq_iter]];
        qual_iter++;
    }
    return score;
}<|MERGE_RESOLUTION|>--- conflicted
+++ resolved
@@ -757,11 +757,7 @@
         cerr << "error:[Aligner] cannot specify maximum number of alignments in single alignment" << endl;
         exit(EXIT_FAILURE);
     }
-<<<<<<< HEAD
-
-=======
-    
->>>>>>> 794d46b8
+
     // alignment pinning algorithm is based on pinning in bottom right corner, if pinning in top
     // left we need to reverse all the sequences first and translate the alignment back later
     
@@ -788,15 +784,15 @@
                            nt_table, score_matrix,
                            gap_open, gap_extension, full_length_bonus,
                            pinned ? 0 : full_length_bonus, 15, 2, traceback_aln);
-    
+    assert(traceback_aln);
     // traceback either from pinned position or optimal local alignment
-<<<<<<< HEAD
     if (traceback_aln) {
         if (pinned) {
             // trace back pinned alignment
+            // trace back pinned alignment
             gssw_graph_mapping** gms = gssw_graph_trace_back_pinned_multi (graph,
-                                                                           pinned_node,
                                                                            max_alt_alns,
+                                                                           true,
                                                                            align_sequence.c_str(),
                                                                            align_sequence.size(),
                                                                            nt_table,
@@ -805,21 +801,6 @@
                                                                            gap_extension,
                                                                            full_length_bonus,
                                                                            0);
-=======
-    if (pinned) {
-        // trace back pinned alignment
-        gssw_graph_mapping** gms = gssw_graph_trace_back_pinned_multi (graph,
-                                                                       max_alt_alns,
-                                                                       true,
-                                                                       align_sequence.c_str(),
-                                                                       align_sequence.size(),
-                                                                       nt_table,
-                                                                       score_matrix,
-                                                                       gap_open,
-                                                                       gap_extension,
-                                                                       full_length_bonus,
-                                                                       0);
->>>>>>> 794d46b8
         
             if (pin_left) {
                 // translate graph and mappings into original node space
@@ -1156,13 +1137,12 @@
                                     full_length_bonus, pinned ? 0 : full_length_bonus, 15, 2, traceback_aln);
     
     // traceback either from pinned position or optimal local alignment
-<<<<<<< HEAD
     if (traceback_aln) {
         if (pinned) {
             // trace back pinned alignment
             gssw_graph_mapping** gms = gssw_graph_trace_back_pinned_qual_adj_multi (graph,
-                                                                                    pinned_node,
                                                                                     max_alt_alns,
+                                                                                    true,
                                                                                     align_sequence.c_str(),
                                                                                     align_quality.c_str(),
                                                                                     align_sequence.size(),
@@ -1172,22 +1152,6 @@
                                                                                     gap_extension,
                                                                                     full_length_bonus,
                                                                                     0);
-=======
-    if (pinned) {
-        // trace back pinned alignment
-        gssw_graph_mapping** gms = gssw_graph_trace_back_pinned_qual_adj_multi (graph,
-                                                                                max_alt_alns,
-                                                                                true,
-                                                                                align_sequence.c_str(),
-                                                                                align_quality.c_str(),
-                                                                                align_sequence.size(),
-                                                                                nt_table,
-                                                                                score_matrix,
-                                                                                gap_open,
-                                                                                gap_extension,
-                                                                                full_length_bonus,
-                                                                                0);
->>>>>>> 794d46b8
         
             if (pin_left) {
                 // translate graph and mappings into original node space
