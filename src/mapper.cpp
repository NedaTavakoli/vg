--- conflicted
+++ resolved
@@ -1783,30 +1783,12 @@
     read2.set_quality(second_mate.quality());
 
     double avg_node_len = average_node_length();
-<<<<<<< HEAD
-    int8_t match;
-    int8_t gap_extension;
-    int8_t gap_open;
-    int8_t full_length_bonus;
-    if (read1.quality().empty() || !adjust_alignments_for_base_quality) {
-        match = regular_aligner->match;
-        gap_extension = regular_aligner->gap_extension;
-        gap_open = regular_aligner->gap_open;
-        full_length_bonus = regular_aligner->full_length_bonus;
-    }
-    else {
-        match = qual_adj_aligner->match;
-        gap_extension = qual_adj_aligner->gap_extension;
-        gap_open = qual_adj_aligner->gap_open;
-        full_length_bonus = qual_adj_aligner->full_length_bonus;
-    }
-=======
+
     auto aligner = get_aligner(!read1.quality().empty());
     int8_t match = aligner->match;
     int8_t gap_extension = aligner->gap_extension;
     int8_t gap_open = aligner->gap_open;
 
->>>>>>> 941fe8c6
     int total_multimaps = max(max_multimaps, extra_multimaps);
     double cluster_mq = 0;
 
