--- conflicted
+++ resolved
@@ -541,14 +541,6 @@
 }
 
 void merge_alignments(Alignment& a1, const Alignment& a2) {
-<<<<<<< HEAD
-=======
-    /*
-    cerr << "-------------------------------------" << endl;
-    cerr << pb2json(a1) << endl;
-    cerr << pb2json(a2) << endl;
-    */
->>>>>>> 68239af3
     int kept1, kept2;
     // determine likely order
     int64_t a1_start = a1.path().mapping(0).position().node_id();
