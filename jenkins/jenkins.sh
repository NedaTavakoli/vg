#!/bin/bash

# Run some CI tests on vg using toil-vg

# https://github.com/BD2KGenomics/toil-vg

# This script is hooked into 

# http://jenkins.cgcloud.info

# Most of the setup here is cribbed from other cgcloud jenkins projects such as toil-vg
# itself

# Note: we assume we run this in vg/ ie inside the vg directory we want to test

#!/bin/bash

# Should we build and run locally, or should we use Docker?
LOCAL_BUILD=0
# Should we re-use and keep around the same virtualenv?
REUSE_VENV=0
# Should we keep our test output around after uploading the new baseline?
KEEP_OUTPUT=0
# Should we show stdout and stderr from tests? If so, set to "-s".
SHOW_OPT=""
# What toil-vg should we install?
TOIL_VG_PACKAGE="git+https://github.com/vgteam/toil-vg.git@f737ddd68313fc9bb7f84046d2adb8e81b42a8e4"
# What tests should we run?
# Should be something like "jenkins/vgci.py::VGCITest::test_sim_brca2_snp1kg"
PYTEST_TEST_SPEC="jenkins/vgci.py"

usage() {
    # Print usage to stderr
    exec 1>&2
    printf "Usage: $0 [Options] \n"
    printf "Options:\n\n"
    printf "\t-l\t\tBuild vg locally (instead of in Docker) and don't use Docker at all.\n"
    printf "\t\t\tNon-Python dependencies must be installed.\n"
    printf "\t-r\t\tRe-use virtualenvs across script invocations. \n"
    printf "\t-k\t\tKeep on-disk output. \n"
    printf "\t-s\t\tShow test output and error streams (pass -s to pytest). \n"
    printf "\t-p PACKAGE\tUse the given Python package specifier to install toil-vg.\n"
    printf "\t-t TESTSPEC\tUse the given PyTest test specifier to select tests to run.\n"
    exit 1
}

while getopts "lrksp:t:" o; do
    case "${o}" in
        l)
            LOCAL_BUILD=1
            ;;
        r)
            REUSE_VENV=1
            ;;
        k)
            KEEP_OUTPUT=1
            ;;
        s) 
            SHOW_OPT="-s"
            ;;
        p)
            TOIL_VG_PACKAGE="${OPTARG}"
            ;;
        t)
            PYTEST_TEST_SPEC="${OPTARG}"
            ;;
        *)
            usage
            ;;
    esac
done

shift $((OPTIND-1))

if [ ! -e ~/.aws/credentials ]; then
    >&2 echo "WARNING: No AWS credentials at ~/.aws/credentials; test data may not be able to be downloaded!"
fi

# Most of the script, we want to die on error
set -e

# Maximum number of minutes that can have passed since new vg docker image built
<<<<<<< HEAD
PLATFORM=`uname -s`
if [ $PLATFORM == "Darwin" ]; then
    NUM_CORES=`sysctl -n hw.ncpu`
else
    NUM_CORES=`cat /proc/cpuinfo | grep "^processor" | wc -l`
=======
NUM_CORES=`cat /proc/cpuinfo | grep "^processor" | wc -l`
if [ "${NUM_CORES}" == "0" ]; then
    echo "could not determine NUM_CORES, using 2"
	 NUM_CORES=2
>>>>>>> 97c27f9b
fi

# Create Toil venv
if [ ! "${REUSE_VENV}" == "1" ]; then
    rm -rf .env
fi
if [ ! -e .env ]; then
    virtualenv  .env
fi
. .env/bin/activate

# Prepare directory for temp files (assuming cgcloud file structure)
# Sometimes the instances have un-deletable files in tmp, so we continue through errors
if [ -d "/mnt/ephemeral" ]
then
     TMPDIR=/mnt/ephemeral/tmp
     set +e
     rm -rf $TMPDIR
     mkdir $TMPDIR
     set -e
     export TMPDIR
fi

# Upgrade pip so that it can use the wheels for numpy & scipy, so that they
# don't try to build from source
pip install --upgrade pip

# Create s3am venv
if [ ! "${REUSE_VENV}" == "1" ]; then
    rm -rf s3am
fi
if [ ! -e s3am ]; then
    virtualenv --never-download s3am && s3am/bin/pip install s3am==2.0
fi
mkdir -p bin
# Expose binaries to the PATH
ln -snf ${PWD}/s3am/bin/s3am bin/
export PATH=$PATH:${PWD}/bin

# Create awscli venv
if [ ! "${REUSE_VENV}" == "1" ]; then
    rm -rf awscli
fi
if [ ! -e awscli ]; then
    virtualenv --never-download awscli && awscli/bin/pip install awscli
fi
# Expose binaries to the PATH
ln -snf ${PWD}/awscli/bin/aws bin/
export PATH=$PATH:${PWD}/bin

# Dependencies for running tests.  Need numpy, scipy and sklearn
# for running toil-vg mapeval, and dateutils and reqests for ./mins_since_last_build.py
pip install numpy
pip install scipy
pip install sklearn
pip install dateutils
pip install requests
pip install timeout_decorator
pip install pytest
pip install pygithub
pip install toil[aws,mesos]
# Don't manually install boto since toil just installs its preferred version

# Install toil-vg itself
echo "Installing toil-vg from ${TOIL_VG_PACKAGE}"
pip install --upgrade "${TOIL_VG_PACKAGE}"
if [ "$?" -ne 0 ]
then
    echo "pip install toil-vg fail"
    exit 1
fi

# Make sure we have submodules
git submodule update --init --recursive

# we pass some parameters through pytest by way of our config file
# in particular, we set the vg version and cores, and specify
# that we want to keep all the results in vgci-work/
printf "cores ${NUM_CORES}\n" > vgci_cfg.tsv
printf "teardown False\n" >> vgci_cfg.tsv
printf "workdir ./vgci-work\n" >> vgci_cfg.tsv
#printf "verify False\n" >> vgci_cfg.tsv
#printf "baseline ./vgci-baseline\n" >> vgci_cfg.tsv

rm -rf vgci-work
mkdir vgci-work

if [ "${LOCAL_BUILD}" == "1" ]
then
    # Just build vg here
    . ./source_me.sh
    make -j ${NUM_CORES}

    if [ "$?" -ne 0 ]
    then
        echo "vg local build fail"
        exit 1
    fi
    VG_VERSION=`vg version`
    printf "vg-docker-version None\n" >> vgci_cfg.tsv
    printf "container None\n" >> vgci_cfg.tsv
else
    # Build a docker image locally.  Can be useful when don't
    # have priveleges to easily install dependencies

    # we actually want to throw git in our local image so we can get
    # a proper version
    rm -f .dockerignore

    docker pull ubuntu:16.04
    DOCKER_TAG="jenkins-docker-vg-local"
    docker build --no-cache -t "jenkins-docker-vg-local" -f jenkins/Dockerfile.jenkins .
    if [ "$?" -ne 0 ]
    then
        echo "vg docker build fail"
        exit 1
    fi
    VG_VERSION=`docker run jenkins-docker-vg-local vg version`
    printf "vg-docker-version jenkins-docker-vg-local\n" >> vgci_cfg.tsv
fi

# For the actual test and the cleanup, continue on error
set +e

# run the tests, output the junit report for Jenkins
pytest -vv "${PYTEST_TEST_SPEC}" --junitxml=test-report.xml ${SHOW_OPT}
PYRET="$?"

# Generate a report in two files: HTML full output, and a Markdown summary.
# Takes as input the Jenkins test result XML and the work directory with the
# test output files.
jenkins/mine-logs.py test-report.xml vgci-work/ report-html/ summary.md

# Put the report on Github for the current pull request or commit.
jenkins/post-report report-html summary.md


if [ ! -z "${BUILD_NUMBER}" ]
then
    # We are running on Jenkins (and not manually running the Jenkins tests), so
    # we probably have AWS credentials and can upload stuff to S3.

    # we publish the results to the archive
    tar czf "${VG_VERSION}_output.tar.gz" vgci-work test-report.xml jenkins/vgci.py jenkins/jenkins.sh vgci_cfg.tsv
    aws s3 cp --acl public-read "${VG_VERSION}_output.tar.gz" s3://cgl-pipeline-inputs/vg_cgl/vg_ci/jenkins_output_archives/

    # if success and we're merging the PR (and not just testing it), we publish results to the baseline
    if [ "$PYRET" -eq 0 ] && [ -z ${ghprbActualCommit} ]
    then
        echo "Tests passed. Updating baseline"
        aws s3 sync --acl public-read ./vgci-work/ s3://cgl-pipeline-inputs/vg_cgl/vg_ci/jenkins_regression_baseline
        printf "${VG_VERSION}\n" > vg_version_${VG_VERSION}.txt
        printf "${ghprbActualCommitAuthor}\n${ghprbPullTitle}\n${ghprbPullLink}\n" >> vg_version_${VG_VERSION}.txt
        aws s3 cp --acl public-read vg_version_${VG_VERSION}.txt s3://cgl-pipeline-inputs/vg_cgl/vg_ci/jenkins_regression_baseline/
    fi
fi
    

# clean up changes to bin
# Don't disturb bin/protoc or vg will want to rebuild protobuf needlessly 
rm bin/aws bin/s3am

if [ ! "${REUSE_VENV}" == "1" ]; then
    rm -rf awscli s3am
fi

if ([ "${LOCAL_BUILD}" == "0" ] || [ "${PYRET}" == 0 ]) && [ ! "${KEEP_OUTPUT}" == "1" ]; then
    # On anything other than a failed local run, and if we haven't been told not to, clean up the test output.
    rm -rf vgci-work
fi
if [ ! "${REUSE_VENV}" == "1" ]; then
    # If we aren't re-using the virtualenv, clean it up
    rm -rf .env
fi

if [ -d "/mnt/ephemeral" ]
then
    rm -rf $TMPDIR
fi<|MERGE_RESOLUTION|>--- conflicted
+++ resolved
@@ -24,7 +24,7 @@
 # Should we show stdout and stderr from tests? If so, set to "-s".
 SHOW_OPT=""
 # What toil-vg should we install?
-TOIL_VG_PACKAGE="git+https://github.com/vgteam/toil-vg.git@f737ddd68313fc9bb7f84046d2adb8e81b42a8e4"
+TOIL_VG_PACKAGE="git+https://github.com/vgteam/toil-vg.git@ee424e22971f8a8febc35ede4fb7aaa53a710da3"
 # What tests should we run?
 # Should be something like "jenkins/vgci.py::VGCITest::test_sim_brca2_snp1kg"
 PYTEST_TEST_SPEC="jenkins/vgci.py"
@@ -80,18 +80,16 @@
 set -e
 
 # Maximum number of minutes that can have passed since new vg docker image built
-<<<<<<< HEAD
 PLATFORM=`uname -s`
 if [ $PLATFORM == "Darwin" ]; then
     NUM_CORES=`sysctl -n hw.ncpu`
 else
     NUM_CORES=`cat /proc/cpuinfo | grep "^processor" | wc -l`
-=======
-NUM_CORES=`cat /proc/cpuinfo | grep "^processor" | wc -l`
+fi
+
 if [ "${NUM_CORES}" == "0" ]; then
     echo "could not determine NUM_CORES, using 2"
 	 NUM_CORES=2
->>>>>>> 97c27f9b
 fi
 
 # Create Toil venv
